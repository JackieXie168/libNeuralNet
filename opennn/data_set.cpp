//   OpenNN: Open Neural Networks Library
//   www.opennn.net
//
//   D A T A   S E T   C L A S S
//
//   Artificial Intelligence Techniques SL
//   artelnics@artelnics.com

#include "data_set.h"
#include <omp.h>

using namespace  OpenNN;

namespace OpenNN
{

/// Default constructor.
/// It creates a data set object with zero samples and zero inputs and target variables.
/// It also initializes the rest of class members to their default values.

DataSet::DataSet()
{
    set();

    set_default();
}


/// Default constructor. It creates a data set object from data Eigen Matrix.
/// It also initializes the rest of class members to their default values.
/// @param data Data Tensor<type, 2>.

DataSet::DataSet(const Tensor<type, 2>& data)
{
    set(data);

    set_default();
}


/// Samples and variables number constructor.
/// It creates a data set object with given samples and variables numbers.
/// All the variables are set as inputs.
/// It also initializes the rest of class members to their default values.
/// @param new_samples_number Number of samples in the data set.
/// @param new_variables_number Number of variables.

DataSet::DataSet(const Index& new_samples_number, const Index& new_variables_number)
{
    set(new_samples_number, new_variables_number);

    set_default();
}


/// Samples number, input variables number and target variables number constructor.
/// It creates a data set object with given samples and inputs and target variables numbers.
/// It also initializes the rest of class members to their default values.
/// @param new_samples_number Number of samples in the data set.
/// @param new_inputs_number Number of input variables.
/// @param new_targets_number Number of target variables.

DataSet::DataSet(const Index& new_samples_number, const Index& new_inputs_number, const Index& new_targets_number)
{
    set(new_samples_number, new_inputs_number, new_targets_number);

    set_default();
}


/// File and separator constructor. It creates a data set object by loading the object members from a data file.
/// It also sets a separator.
/// Please mind about the file format. This is specified in the User's Guide.
/// @param data_file_name Data file file name.
/// @param separator Data file file name.

DataSet::DataSet(const string& data_file_name, const char& separator, const bool& new_has_columns_names)
{
    set();

    set_default();

    set_data_file_name(data_file_name);

    set_separator(separator);

    set_has_columns_names(new_has_columns_names);

    read_csv();

}


/// Destructor.

DataSet::~DataSet()
{
}


/// Returns true if messages from this class can be displayed on the screen,
/// or false if messages from this class can't be displayed on the screen.

const bool& DataSet::get_display() const
{
    return display;
}


/// Column default constructor

DataSet::Column::Column()
{
    name = "";
    column_use = Input;
    type = Numeric;
    categories.resize(0);
    categories_uses.resize(0);
}


/// Column default constructor

DataSet::Column::Column(const string& new_name,
                        const VariableUse& new_column_use,
                        const ColumnType& new_type,
                        const Tensor<string, 1>& new_categories,
                        const Tensor<VariableUse, 1>& new_categories_uses)
{
    name = new_name;
    column_use = new_column_use;
    type = new_type;
    categories = new_categories;
    categories_uses = new_categories_uses;
}

/// Column destructor.

DataSet::Column::~Column()
{}


/// Sets the use of the column and of the categories.
/// @param new_column_use New use of the column.

void DataSet::Column::set_use(const VariableUse& new_column_use)
{
    column_use = new_column_use;

    for(Index i = 0; i < categories_uses.size(); i ++)
    {
        categories_uses(i) = new_column_use;
    }
}


/// Sets the use of the column and of the categories.
/// @param new_column_use New use of the column in string format.

void DataSet::Column::set_use(const string& new_column_use)
{
    if(new_column_use == "Input")
    {
        set_use(Input);
    }
    else if(new_column_use == "Target")
    {
        set_use(Target);
    }
    else if(new_column_use == "Time")
    {
        set_use(Time);
    }
    else if(new_column_use == "Unused")
    {
        set_use(UnusedVariable);
    }
    else
    {
        ostringstream buffer;

        buffer << "OpenNN Exception DataSet class.\n"
               << "void set_use(const string&) method.\n"
               << "Unknown use: " << new_column_use << "\n";

        throw logic_error(buffer.str());
    }
}


/// Sets the column type.
/// @param new_column_type Column type in string format.

void DataSet::Column::set_type(const string& new_column_type)
{
    if(new_column_type == "Numeric")
    {
        type = Numeric;
    }
    else if(new_column_type == "Binary")
    {
        type = Binary;
    }
    else if(new_column_type == "Categorical")
    {
        type = Categorical;
    }
    else if(new_column_type == "DateTime")
    {
        type = DateTime;
    }
    else if(new_column_type == "Constant")
    {
        type = Constant;
    }
    else
    {
        ostringstream buffer;

        buffer << "OpenNN Exception: DataSet class.\n"
               << "void Column::set_type(const string&) method.\n"
               << "Column type not valid (" << new_column_type << ").\n";

        throw logic_error(buffer.str());

    }
}


/// Adds a category to the categories vector of this column.
/// It also adds a default use for the category
/// @param new_category String that contains the name of the new category

void DataSet::Column::add_category(const string & new_category)
{
    const Index old_categories_number = categories.size();

    Tensor<string, 1> old_categories = categories;
    Tensor<VariableUse, 1> old_categories_uses = categories_uses;

    categories.resize(old_categories_number+1);
    categories_uses.resize(old_categories_number+1);

    for(Index category_index = 0; category_index < old_categories_number; category_index++)
    {
        categories(category_index) = old_categories(category_index);
        categories_uses(category_index) = column_use;
    }

    categories(old_categories_number) = new_category;
    categories_uses(old_categories_number) = column_use;
}


/// Sets the categories uses in the data set.
/// @param new_categories_uses String vector that contains the new categories of the data set.

void DataSet::Column::set_categories_uses(const Tensor<string, 1>& new_categories_uses)
{
    const Index new_categories_uses_number = new_categories_uses.size();

    categories_uses.resize(new_categories_uses_number);

    for(Index i = 0; i < new_categories_uses.size(); i++)
    {
        if(new_categories_uses(i) == "Input")
        {
            categories_uses(i) = Input;
        }
        else if(new_categories_uses(i) == "Target")
        {
            categories_uses(i) = Target;
        }
        else if(new_categories_uses(i) == "Time")
        {
            categories_uses(i) = Time;
        }
        else if(new_categories_uses(i) == "Unused"
                || new_categories_uses(i) == "UnusedVariable")
        {
            categories_uses(i) = UnusedVariable;
        }
        else
        {
            ostringstream buffer;

            buffer << "OpenNN Exception: DataSet class.\n"
                   << "void Column::set_categories_uses(const Tensor<string, 1>&) method.\n"
                   << "Category use not valid (" << new_categories_uses(i) << ").\n";

            throw logic_error(buffer.str());

        }
    }
}


/// Sets the categories uses in the data set.
/// @param new_categories_use New categories use

void DataSet::Column::set_categories_uses(const VariableUse& new_categories_use)
{
    categories_uses.setConstant(new_categories_use);
}


void DataSet::Column::from_XML(const tinyxml2::XMLDocument& column_document)
{
    ostringstream buffer;

    // Name

    const tinyxml2::XMLElement* name_element = column_document.FirstChildElement("Name");

    if(!name_element)
    {
        buffer << "OpenNN Exception: DataSet class.\n"
               << "void Column::from_XML(const tinyxml2::XMLDocument&) method.\n"
               << "Name element is nullptr.\n";

        throw logic_error(buffer.str());
    }

    if(name_element->GetText())
    {
        const string new_name = name_element->GetText();

        name = new_name;
    }

    // Column use

    const tinyxml2::XMLElement* column_use_element = column_document.FirstChildElement("ColumnUse");

    if(!column_use_element)
    {
        buffer << "OpenNN Exception: DataSet class.\n"
               << "void Column::from_XML(const tinyxml2::XMLDocument&) method.\n"
               << "Column use element is nullptr.\n";

        throw logic_error(buffer.str());
    }

    if(column_use_element->GetText())
    {
        const string new_column_use = column_use_element->GetText();

        set_use(new_column_use);
    }

    // Type

    const tinyxml2::XMLElement* type_element = column_document.FirstChildElement("Type");

    if(!type_element)
    {
        buffer << "OpenNN Exception: DataSet class.\n"
               << "void Column::from_XML(const tinyxml2::XMLDocument&) method.\n"
               << "Type element is nullptr.\n";

        throw logic_error(buffer.str());
    }

    if(type_element->GetText())
    {
        const string new_type = type_element->GetText();

        set_type(new_type);
    }

    if(type == Categorical)
    {
        // Categories

        const tinyxml2::XMLElement* categories_element = column_document.FirstChildElement("Categories");

        if(!categories_element)
        {
            buffer << "OpenNN Exception: DataSet class.\n"
                   << "void Column::from_XML(const tinyxml2::XMLDocument&) method.\n"
                   << "Categories element is nullptr.\n";

            throw logic_error(buffer.str());
        }

        if(categories_element->GetText())
        {
            const string new_categories = categories_element->GetText();

            categories = get_tokens(new_categories, ';');
        }

        // Categories uses

        const tinyxml2::XMLElement* categories_uses_element = column_document.FirstChildElement("CategoriesUses");

        if(!categories_uses_element)
        {
            buffer << "OpenNN Exception: DataSet class.\n"
                   << "void Column::from_XML(const tinyxml2::XMLDocument&) method.\n"
                   << "Categories uses element is nullptr.\n";

            throw logic_error(buffer.str());
        }

        if(categories_uses_element->GetText())
        {
            const string new_categories_uses = categories_uses_element->GetText();

            set_categories_uses(get_tokens(new_categories_uses, ';'));
        }
    }
}


void DataSet::Column::write_XML(tinyxml2::XMLPrinter& file_stream) const
{
    // Name

    file_stream.OpenElement("Name");

    file_stream.PushText(name.c_str());

    file_stream.CloseElement();

    // Column use

    file_stream.OpenElement("ColumnUse");

    if(column_use == Input)
    {
        file_stream.PushText("Input");
    }
    else if (column_use == Target)
    {
        file_stream.PushText("Target");
    }
    else if (column_use == UnusedVariable)
    {
        file_stream.PushText("Unused");
    }
    else
    {
        file_stream.PushText("Time");
    }

    file_stream.CloseElement();

    // Type

    file_stream.OpenElement("Type");

    if(type == Numeric)
    {
        file_stream.PushText("Numeric");
    }
    else if (type == Binary)
    {
        file_stream.PushText("Binary");
    }
    else if (type == Categorical)
    {
        file_stream.PushText("Categorical");
    }
    else if(type == Constant)
    {
        file_stream.PushText("Constant");
    }
    else
    {
        file_stream.PushText("DateTime");
    }

    file_stream.CloseElement();

    if(type == Categorical)
    {
        // Categories

        file_stream.OpenElement("Categories");

        for(Index i = 0; i < categories.size(); i++)
        {
            file_stream.PushText(categories(i).c_str());

            if(i != categories.size()-1)
            {
                file_stream.PushText(";");
            }
        }

        file_stream.CloseElement();

        // Categories uses

        file_stream.OpenElement("CategoriesUses");

        for(Index i = 0; i < categories_uses.size(); i++)
        {
            if(categories_uses(i) == Input)
            {
                file_stream.PushText("Input");
            }
            else if (categories_uses(i) == Target)
            {
                file_stream.PushText("Target");
            }
            else if (categories_uses(i) == Time)
            {
                file_stream.PushText("Time");
            }
            else
            {
                file_stream.PushText("Unused");
            }

            if(i != categories_uses.size()-1)
            {
                file_stream.PushText(";");
            }
        }

        file_stream.CloseElement();
    }
    else if(type == Binary)
    {
        if(categories.size() > 0)
        {
            // Categories

            file_stream.OpenElement("Categories");
            file_stream.PushText(categories(0).c_str());
            file_stream.PushText(";");
            file_stream.PushText(categories(1).c_str());
            file_stream.CloseElement();

            // Categories uses

            file_stream.OpenElement("CategoriesUses");

            if(categories_uses(0) == Input)
            {
                file_stream.PushText("Input");
            }
            else if (categories_uses(0) == Target)
            {
                file_stream.PushText("Target");
            }
            else if (categories_uses(0) == Time)
            {
                file_stream.PushText("Time");
            }
            else
            {
                file_stream.PushText("Unused");
            }

            file_stream.PushText(";");

            if(categories_uses(1) == Input)
            {
                file_stream.PushText("Input");
            }
            else if (categories_uses(1) == Target)
            {
                file_stream.PushText("Target");
            }
            else if (categories_uses(1) == Time)
            {
                file_stream.PushText("Time");
            }
            else
            {
                file_stream.PushText("Unused");
            }

            file_stream.CloseElement();
        }
    }
}


/// Returns the number of categories.

Index DataSet::Column::get_categories_number() const
{
    return categories.size();
}


/// Returns the number of used categories.

Index DataSet::Column::get_used_categories_number() const
{
    Index used_categories_number = 0;

    for(Index i = 0; i < categories.size(); i++)
    {
        if(categories_uses(i) != UnusedVariable) used_categories_number++;
    }

    return used_categories_number;
}


/// Returns a string vector that contains the names of the used variables in the data set.

Tensor<string, 1> DataSet::Column::get_used_variables_names() const
{
    Tensor<string, 1> used_variables_names;

    if(type != Categorical && column_use != UnusedVariable)
    {
        used_variables_names.resize(1);
        used_variables_names.setConstant(name);
    }
    else if(type == Categorical)
    {
        used_variables_names.resize(get_used_categories_number());

        Index category_index = 0;

        for(Index i = 0; i < categories.size(); i++)
        {
            if(categories_uses(i) != UnusedVariable)
            {
                used_variables_names(category_index) = categories(i);

                category_index++;
            }
        }
    }

    return used_variables_names;
}


/// This method transforms the columns into time series for forecasting problems.

void DataSet::transform_time_series_columns()
{
    const Index columns_number = get_columns_number();

    Tensor<Column, 1> new_columns;

    if(has_time_columns())
    {
        new_columns.resize((columns_number-1)*(lags_number+steps_ahead));
    }
    else
    {
        new_columns.resize(columns_number*(lags_number+steps_ahead));
    }

    Index lag_index = lags_number - 1;
    Index ahead_index = 0;
    Index column_index = 0;
    Index new_column_index = 0;

    for(Index i = 0; i < columns_number*(lags_number+steps_ahead); i++)
    {
        column_index = i%columns_number;

        if(time_series_columns(column_index).type == DateTime)
        {
            continue;
        }

        if(i < lags_number*columns_number)
        {
            new_columns(new_column_index).name = columns(column_index).name + "_lag_" + to_string(lag_index);
            new_columns(new_column_index).set_use(Input);

            new_columns(new_column_index).type = columns(column_index).type;
            new_columns(new_column_index).categories = columns(column_index).categories;
            new_columns(new_column_index).categories_uses = columns(column_index).categories_uses;

            new_column_index++;
        }
        else
        {
            new_columns(new_column_index).name = columns(column_index).name + "_ahead_" + to_string(ahead_index);
            new_columns(new_column_index).set_use(Target);

            new_columns(new_column_index).type = columns(column_index).type;
            new_columns(new_column_index).categories = columns(column_index).categories;
            new_columns(new_column_index).categories_uses = columns(column_index).categories_uses;

            new_column_index++;
        }

        if(lag_index > 0 && column_index == columns_number - 1)
        {
            lag_index--;
        }
        else if(column_index == columns_number - 1)
        {
            ahead_index++;
        }
    }

    columns = new_columns;
}


/// Returns true if a given sample is to be used for training, selection or testing,
/// and false if it is to be unused.
/// @param index Sample index.

bool DataSet::is_sample_used(const Index& index) const
{
    if(samples_uses(index) == UnusedSample)
    {
        return false;
    }
    else
    {
        return true;
    }
}


/// Returns true if a given sample is to be unused and false in other case.
/// @param index Sample index.

bool DataSet::is_sample_unused(const Index& index) const
{
    if(samples_uses(index) == UnusedSample)
    {
        return true;
    }
    else
    {
        return false;
    }
}


/// Returns a vector with the number of training, selection, testing
/// and unused samples.
/// The size of that vector is therefore four.

Tensor<Index, 1> DataSet::get_samples_uses_numbers() const
{
    Tensor<Index, 1> count(4);

    const Index samples_number = get_samples_number();

    for(Index i = 0; i < samples_number; i++)
    {
        if(samples_uses(i) == Training)
        {
            count(0)++;
        }
        else if(samples_uses(i) == Selection)
        {
            count(1)++;
        }
        else if(samples_uses(i) == Testing)
        {
            count(2)++;
        }
        else
        {
            count(3)++;
        }
    }

    return count;
}


/// Returns a vector with the uses of the samples in percentages of the data set.
/// Uses: training, selection, testing and unused samples.
/// Note that the vector size is four.

Tensor<type, 1> DataSet::get_samples_uses_percentages() const
{
    const Index samples_number = get_samples_number();
    const Index training_samples_number = get_training_samples_number();
    const Index selection_samples_number = get_selection_samples_number();
    const Index testing_samples_number = get_testing_samples_number();
    const Index unused_samples_number = get_unused_samples_number();

    const type training_samples_percentage = training_samples_number*100/static_cast<type>(samples_number);
    const type selection_samples_percentage = selection_samples_number*100/static_cast<type>(samples_number);
    const type testing_samples_percentage = testing_samples_number*100/static_cast<type>(samples_number);
    const type unused_samples_percentage = unused_samples_number*100/static_cast<type>(samples_number);

    Tensor<type, 1> samples_uses_percentage(4);

    samples_uses_percentage.setValues({training_samples_percentage,
                                         selection_samples_percentage,
                                         testing_samples_percentage,
                                         unused_samples_percentage});

    return samples_uses_percentage;
}


/// Returns the indices of the samples which will be used for training.

Tensor<Index, 1> DataSet::get_training_samples_indices() const
{
    const Index samples_number = get_samples_number();

    const Index training_samples_number = get_training_samples_number();

    Tensor<Index, 1> training_indices(training_samples_number);

    Index count = 0;

    for(Index i = 0; i < samples_number; i++)
    {
        if(samples_uses(i) == Training)
        {
            training_indices(count) = i;
            count++;
        }
    }
    return training_indices;
}


/// Returns the indices of the samples which will be used for selection.

Tensor<Index, 1> DataSet::get_selection_samples_indices() const
{
    const Index samples_number = get_samples_number();

    const Index selection_samples_number = get_selection_samples_number();

    Tensor<Index, 1> selection_indices(selection_samples_number);

    Index count = 0;

    for(Index i = 0; i < samples_number; i++)
    {
        if(samples_uses(i) == Selection)
        {
            selection_indices(count) = i;
            count++;
        }
    }

    return selection_indices;
}


/// Returns the indices of the samples which will be used for testing.

Tensor<Index, 1> DataSet::get_testing_samples_indices() const
{
    const Index samples_number = get_samples_number();

    const Index testing_samples_number = get_testing_samples_number();

    Tensor<Index, 1> testing_indices(testing_samples_number);

    Index count = 0;

    for(Index i = 0; i < samples_number; i++)
    {
        if(samples_uses(i) == Testing)
        {
            testing_indices(count) = i;
            count++;
        }
    }

    return testing_indices;
}


/// Returns the indices of the used samples(those which are not set unused).

Tensor<Index, 1> DataSet::get_used_samples_indices() const
{
    const Index samples_number = get_samples_number();

    const Index used_samples_number = samples_number - get_unused_samples_number();

    Tensor<Index, 1> used_indices(used_samples_number);

    Index index = 0;

    for(Index i = 0; i < samples_number; i++)
    {
        if(samples_uses(i) != UnusedSample)
        {
            used_indices(index) = i;
            index++;
        }
    }

    return used_indices;
}


/// Returns the indices of the samples set unused.

Tensor<Index, 1> DataSet::get_unused_samples_indices() const
{
    const Index samples_number = get_samples_number();

    const Index unused_samples_number = get_unused_samples_number();

    Tensor<Index, 1> unused_indices(unused_samples_number);

    Index count = 0;

    for(Index i = 0; i < samples_number; i++)
    {
        if(samples_uses(i) == UnusedSample)
        {
            unused_indices(count) = i;
            count++;
        }
    }

    return unused_indices;
}


/// Returns the use of a single sample.
/// @param index Sample index.

DataSet::SampleUse DataSet::get_sample_use(const Index& index) const
{
    return samples_uses(index);
}


/// Returns the use of every sample (training, selection, testing or unused) in a vector.

const Tensor<DataSet::SampleUse,1 >& DataSet::get_samples_uses() const
{
    return samples_uses;
}


/// Returns a vector, where each element is a vector that contains the indices of the different batches of the training samples.
/// @param shuffle Is a boleean.
/// If shuffle is true, then the indices are shuffled into batches, and false otherwise
/// @todo In forecasting must be false.

Tensor<Index, 2> DataSet::get_batches(const Tensor<Index,1>& samples_indices,
                                      const Index& batch_samples_number,
                                      const bool& shuffle,
                                      const Index& new_buffer_size) const
{
    if(!shuffle) return split_samples(samples_indices, batch_samples_number);

    const Index samples_number = samples_indices.size();

    Index buffer_size = new_buffer_size;
    Index batches_number;
    Index batch_size = batch_samples_number;

    // Check batch size and samples number

    if(samples_number < batch_size)
    {
        batches_number = 1;
        batch_size = samples_number;
        buffer_size = batch_size;

        Tensor<Index,1> samples_copy(samples_indices);

        Tensor<Index, 2> batches(batches_number, batch_size);

        // Shuffle

        random_shuffle(samples_copy.data(), samples_copy.data() + samples_copy.size());

        for(Index i = 0; i < batch_size; i++)
            batches(0,i) = samples_copy(i);

        return batches;

    }
    else
    {
        batches_number = samples_number / batch_size;
    }


    Tensor<Index, 2> batches(batches_number, batch_size);

    Tensor<Index, 1> buffer(buffer_size);
    for(Index i = 0; i < buffer_size; i++) buffer(i) = i;

    Index next_index = buffer_size;
    Index random_index = 0;

    // Heuristic cases for batch shuffling

    if(batch_size < buffer_size)
    {
        Index diff = buffer_size/ batch_size;

        // Main Loop

        for(Index i = 0; i < batches_number; i++)
        {
            // Last batch

            if(i == batches_number-diff)
            {
                Index buffer_index = 0;

                for(Index k = batches_number-diff; k < batches_number; k++)
                {
                    for(Index j = 0; j < batch_size; j++)
                    {
                        batches(k,j) = buffer(buffer_index);

                        buffer_index++;
                    }
                }

                break;
            }

            // Shuffle batches

            for(Index j = 0; j < batch_size; j++)
            {
                random_index = static_cast<Index>(rand()%buffer_size);

                batches(i, j) = buffer(random_index);

                buffer(random_index) = samples_indices(next_index);

                next_index++;
            }
        }

        return batches;
    }
    else // buffer_size <= batch_size
    {

        // Main Loop

        for(Index i = 0; i < batches_number; i++)
        {
            // Last batch

            if(i == batches_number-1)
            {
                random_shuffle(buffer.data(), buffer.data() +  buffer.size());

                if(batch_size <= buffer_size)
                {
                    for(Index j = 0; j < batch_size;j++)
                    {
                        batches(i,j) = buffer(j);
                    }
                }
                else //buffer_size < batch_size
                {
                    for(Index j = 0; j < buffer_size; j++)
                    {
                        batches(i,j) = buffer(j);
                    }

                    for(Index j = buffer_size; j < batch_size; j++)
                    {
                        batches(i,j) = samples_indices(next_index);

                        next_index++;
                    }
                }

                break;
            }

            // Shuffle batches

            for(Index j = 0; j < batch_size; j++)
            {
                random_index = static_cast<Index>(rand()%buffer_size);

                batches(i, j) = buffer(random_index);

                buffer(random_index) = samples_indices(next_index);

                next_index++;

            }
        }

        return batches;
    }
}


/// Returns the number of samples in the data set which will be used for training.

Index DataSet::get_training_samples_number() const
{
    const Index samples_number = get_samples_number();

    Index training_samples_number = 0;

    for(Index i = 0; i < samples_number; i++)
    {
        if(samples_uses(i) == Training)
        {
            training_samples_number++;
        }
    }

    return training_samples_number;
}


/// Returns the number of samples in the data set which will be used for selection.

Index DataSet::get_selection_samples_number() const
{
    const Index samples_number = get_samples_number();

    Index selection_samples_number = 0;

    for(Index i = 0; i < samples_number; i++)
    {
        if(samples_uses(i) == Selection)
        {
            selection_samples_number++;
        }
    }

    return selection_samples_number;
}


/// Returns the number of samples in the data set which will be used for testing.

Index DataSet::get_testing_samples_number() const
{
    const Index samples_number = get_samples_number();

    Index testing_samples_number = 0;

    for(Index i = 0; i < samples_number; i++)
    {
        if(samples_uses(i) == Testing)
        {
            testing_samples_number++;
        }
    }

    return testing_samples_number;
}


/// Returns the total number of training, selection and testing samples,
/// i.e. those which are not "Unused".

Index DataSet::get_used_samples_number() const
{
    const Index samples_number = get_samples_number();
    const Index unused_samples_number = get_unused_samples_number();

    return (samples_number - unused_samples_number);
}


/// Returns the number of samples in the data set which will neither be used
/// for training, selection or testing.

Index DataSet::get_unused_samples_number() const
{
    const Index samples_number = get_samples_number();

    Index unused_samples_number = 0;

    for(Index i = 0; i < samples_number; i++)
    {
        if(samples_uses(i) == UnusedSample)
        {
            unused_samples_number++;
        }
    }

    return unused_samples_number;
}


/// Sets all the samples in the data set for training.

void DataSet::set_training()
{
    const Index samples_number = get_samples_number();

    for(Index i = 0; i < samples_number; i++)
    {
        samples_uses(i) = Training;
    }
}


/// Sets all the samples in the data set for selection.

void DataSet::set_selection()
{
    const Index samples_number = get_samples_number();

    for(Index i = 0; i < samples_number; i++)
    {
        samples_uses(i) = Selection;
    }
}


/// Sets all the samples in the data set for testing.

void DataSet::set_testing()
{
    const Index samples_number = get_samples_number();

    for(Index i = 0; i < samples_number; i++)
    {
        samples_uses(i) = Testing;
    }
}


/// Sets samples with given indices in the data set for training.
/// @param indices Indices vector with the index of samples in the data set for training.

void DataSet::set_training(const Tensor<Index, 1>& indices)
{
    Index index = 0;

    for(Index i = 0; i < indices.size(); i++)
    {
        index = indices(i);

        samples_uses(index) = Training;
    }
}


/// Sets samples with given indices in the data set for selection.
/// @param indices Indices vector with the index of samples in the data set for selection.

void DataSet::set_selection(const Tensor<Index, 1>& indices)
{
    Index index = 0;

    for(Index i = 0; i < indices.size(); i++)
    {
        index = indices(i);

        samples_uses(index) = Selection;
    }
}


/// Sets samples with given indices in the data set for testing.
/// @param indices Indices vector with the index of samples in the data set for testing.

void DataSet::set_testing(const Tensor<Index, 1>& indices)
{
    Index index = 0;

    for(Index i = 0; i < indices.size(); i++)
    {
        index = indices(i);

        samples_uses(index) = Testing;
    }
}


/// Sets all the samples in the data set for unused.

void DataSet::set_samples_unused()
{
    const Index samples_number = get_samples_number();

    for(Index i = 0; i < samples_number; i++)
    {
        samples_uses(i) = UnusedSample;
    }
}


/// Sets samples with given indices in the data set for unused.
/// @param indices Indices vector with the index of samples in the data set for unused.

void DataSet::set_samples_unused(const Tensor<Index, 1>& indices)
{
    for(Index i = 0; i < static_cast<Index>(indices.size()); i++)
    {
        const Index index = indices(i);

        samples_uses(index) = UnusedSample;
    }
}


/// Sets the use of a single sample.
/// @param index Index of sample.
/// @param new_use Use for that sample.

void DataSet::set_sample_use(const Index& index, const SampleUse& new_use)
{
    samples_uses(index) = new_use;

}


/// Sets the use of a single sample from a string.
/// @param index Index of sample.
/// @param new_use String with the use name("Training", "Selection", "Testing" or "Unused")

void DataSet::set_sample_use(const Index& index, const string& new_use)
{
    if(new_use == "Training")
    {
        samples_uses(index) = Training;
    }
    else if(new_use == "Selection")
    {
        samples_uses(index) = Selection;
    }
    else if(new_use == "Testing")
    {
        samples_uses(index) = Testing;
    }
    else if(new_use == "Unused")
    {
        samples_uses(index) = UnusedSample;
    }
    else
    {
        ostringstream buffer;

        buffer << "OpenNN Exception DataSet class.\n"
               << "void set_sample_use(const string&) method.\n"
               << "Unknown use: " << new_use << "\n";

        throw logic_error(buffer.str());
    }
}


/// Sets new uses to all the samples from a single vector.
/// @param new_uses vector of use structures.
/// The size of given vector must be equal to the number of samples.

void DataSet::set_samples_uses(const Tensor<SampleUse, 1>& new_uses)
{
    const Index samples_number = get_samples_number();

#ifdef __OPENNN_DEBUG__

    const Index new_uses_size = new_uses.size();

    if(new_uses_size != samples_number)
    {
        ostringstream buffer;

        buffer << "OpenNN Exception: DataSet class.\n"
               << "void set_samples_uses(const Tensor<SampleUse, 1>&) method.\n"
               << "Size of uses(" << new_uses_size << ") must be equal to number of samples(" << samples_number << ").\n";

        throw logic_error(buffer.str());
    }

#endif

    for(Index i = 0; i < samples_number; i++)
    {
        samples_uses(i) = new_uses(i);
    }
}


/// Sets new uses to all the samples from a single vector of strings.
/// @param new_uses vector of use strings.
/// Possible values for the elements are "Training", "Selection", "Testing" and "Unused".
/// The size of given vector must be equal to the number of samples.

void DataSet::set_samples_uses(const Tensor<string, 1>& new_uses)
{
    const Index samples_number = get_samples_number();

    ostringstream buffer;

#ifdef __OPENNN_DEBUG__

    const Index new_uses_size = new_uses.size();

    if(new_uses_size != samples_number)
    {
        buffer << "OpenNN Exception: DataSet class.\n"
               << "void set_samples_uses(const Tensor<string, 1>&) method.\n"
               << "Size of uses(" << new_uses_size << ") must be equal to number of samples(" << samples_number << ").\n";

        throw logic_error(buffer.str());
    }

#endif

    for(Index i = 0; i < samples_number; i++)
    {
        if(new_uses(i).compare("Training") == 0 || new_uses(i).compare("0") == 0)
        {
            samples_uses(i) = Training;
        }
        else if(new_uses(i).compare("Selection") == 0 || new_uses(i).compare("1") == 0)
        {
            samples_uses(i) = Selection;
        }
        else if(new_uses(i).compare("Testing") == 0 || new_uses(i).compare("2") == 0)
        {
            samples_uses(i) = Testing;
        }
        else if(new_uses(i).compare("Unused") == 0 || new_uses(i).compare("3") == 0)
        {
            samples_uses(i) = UnusedSample;
        }
        else
        {
            buffer << "OpenNN Exception DataSet class.\n"
                   << "void set_samples_uses(const Tensor<string, 1>&) method.\n"
                   << "Unknown use: " << new_uses(i) << ".\n";

            throw logic_error(buffer.str());
        }
    }
}


/// Creates new training, selection and testing indices at random.
/// @param training_samples_ratio Ratio of training samples in the data set.
/// @param selection_samples_ratio Ratio of selection samples in the data set.
/// @param testing_samples_ratio Ratio of testing samples in the data set.

void DataSet::split_samples_random(const type& training_samples_ratio,
                                     const type& selection_samples_ratio,
                                     const type& testing_samples_ratio)
{

    const Index used_samples_number = get_used_samples_number();

    if(used_samples_number == 0) return;

    const type total_ratio = training_samples_ratio + selection_samples_ratio + testing_samples_ratio;

    // Get number of samples for training, selection and testing

    const Index selection_samples_number = static_cast<Index>(selection_samples_ratio*used_samples_number/total_ratio);
    const Index testing_samples_number = static_cast<Index>(testing_samples_ratio*used_samples_number/total_ratio);
    const Index training_samples_number = used_samples_number - selection_samples_number - testing_samples_number;

    const Index sum_samples_number = training_samples_number + selection_samples_number + testing_samples_number;

    if(sum_samples_number != used_samples_number)
    {
        ostringstream buffer;

        buffer << "OpenNN Warning: DataSet class.\n"
               << "void split_samples_random(const type&, const type&, const type&) method.\n"
               << "Sum of numbers of training, selection and testing samples is not equal to number of used samples.\n";

        throw logic_error(buffer.str());
    }

    const Index samples_number = get_samples_number();

    Tensor<Index, 1> indices;

    initialize_sequential_eigen_tensor(indices, 0, 1, samples_number-1);

    random_shuffle(indices.data(), indices.data() + indices.size());

    Index count = 0;

    for(Index i = 0; i < samples_uses.size(); i++)
    {
        if(samples_uses(i) == UnusedSample) count ++;
    }

    Index i = 0;
    Index index;

    // Training

    Index count_training = 0;

    while(count_training != training_samples_number)
    {
        index = indices(i);

        if(samples_uses(index) != UnusedSample)
        {
            samples_uses(index)= Training;
            count_training++;
        }

        i++;
    }

    // Selection

    Index count_selection = 0;

    while(count_selection != selection_samples_number)
    {
        index = indices(i);

        if(samples_uses(index) != UnusedSample)
        {
            samples_uses(index) = Selection;
            count_selection++;
        }

        i++;
    }

    // Testing


    Index count_testing = 0;

    while(count_testing != testing_samples_number)
    {
        index = indices(i);

        if(samples_uses(index) != UnusedSample)
        {
            samples_uses(index) = Testing;
            count_testing++;
        }

        i++;
    }

    for(Index i = 0; i < samples_uses.size(); i++)
    {
        if(samples_uses(i) == UnusedSample)
        {
            cout << "Sample " << i << " is unused" << endl;
        }
    }


}


/// Creates new training, selection and testing indices with sequential indices.
/// @param training_samples_ratio Ratio of training samples in the data set.
/// @param selection_samples_ratio Ratio of selection samples in the data set.
/// @param testing_samples_ratio Ratio of testing samples in the data set.

void DataSet::split_samples_sequential(const type& training_samples_ratio,
        const type& selection_samples_ratio,
        const type& testing_samples_ratio)
{
    const Index used_samples_number = get_used_samples_number();

    if(used_samples_number == 0) return;

    const type total_ratio = training_samples_ratio + selection_samples_ratio + testing_samples_ratio;

    // Get number of samples for training, selection and testing

    const Index selection_samples_number = static_cast<Index>(selection_samples_ratio*used_samples_number/total_ratio);
    const Index testing_samples_number = static_cast<Index>(testing_samples_ratio*used_samples_number/total_ratio);
    const Index training_samples_number = used_samples_number - selection_samples_number - testing_samples_number;

    const Index sum_samples_number = training_samples_number + selection_samples_number + testing_samples_number;

    if(sum_samples_number != used_samples_number)
    {
        ostringstream buffer;

        buffer << "OpenNN Warning: Samples class.\n"
               << "void split_samples_sequential(const type&, const type&, const type&) method.\n"
               << "Sum of numbers of training, selection and testing samples is not equal to number of used samples.\n";

        throw logic_error(buffer.str());
    }

    Index i = 0;

    // Training

    Index count_training = 0;

    while(count_training != training_samples_number)
    {
        if(samples_uses(i) != UnusedSample)
        {
            samples_uses(i) = Training;
            count_training++;
        }

        i++;
    }

    // Selection

    Index count_selection = 0;

    while(count_selection != selection_samples_number)
    {
        if(samples_uses(i) != UnusedSample)
        {
            samples_uses(i) = Selection;
            count_selection++;
        }

        i++;
    }

    // Testing

    Index count_testing = 0;

    while(count_testing != testing_samples_number)
    {
        if(samples_uses(i) != UnusedSample)
        {
            samples_uses(i) = Testing;
            count_testing++;
        }
        i++;
    }
}


/// This method separates the dataset into n-groups to validate a model with limited data.
/// @param k Number of folds that a given data sample is given to be split into.
/// @param fold_index.
/// @todo Low priority

void DataSet::set_k_fold_cross_validation_samples_uses(const Index& k, const Index& fold_index)
{
    const Index samples_number = get_samples_number();

    const Index fold_size = samples_number/k;

    const Index start = fold_index*fold_size;
    const Index end = start + fold_size;

    split_samples_random(1, 0, 0);

    for(Index i = start; i < end; i++)
    {
        samples_uses(i) = Testing;
    }
}


/// This method sets the n columns of the dataset by default,
/// i.e. until column n-1 are Input and column n is Target.

void DataSet::set_default_columns_uses()
{
    const Index size = columns.size();

    if(size == 0)
    {
        return;
    }
    else if(size == 1)
    {
        columns(0).set_use(UnusedVariable);
    }
    else
    {
        set_input();

        columns(size-1).set_use(Target);

        const Index inputs_number = get_input_variables_number();
        const Index targets_number = get_target_variables_number();

        input_variables_dimensions.resize(inputs_number);
    }
}


/// This method sets the n columns of the dataset by default,
/// i.e. until column n-1 are Input and column n is Target.

void DataSet::set_default_classification_columns_uses()
{
    const Index size = columns.size();

    if(size == 0)
    {
        return;
    }
    else if(size == 1)
    {
        columns(0).set_use(UnusedVariable);
    }
    else
    {
        set_input();

        const Index binary_columns_number = count_binary_columns();
        const Index categorical_columns_number = count_categorical_columns();

        if(categorical_columns_number > 0)
        {
            Index counter = 0;

            for(Index i = 0; i < columns.size(); i++)
            {
                if(columns(i).type == Categorical)
                {
                    counter++;
                }

                if(counter == categorical_columns_number)
                {
                    columns(i).set_use(Target);
                    break;
                }
            }
        }
        else if(binary_columns_number > 0)
        {
            Index counter = 0;

            for(Index i = 0; i < columns.size(); i++)
            {
                if(columns(i).type == Binary)
                {
                    counter++;
                }

                if(counter == binary_columns_number)
                {
                    columns(i).set_use(Target);
                    break;
                }
            }
        }

        const Index inputs_number = get_input_variables_number();
        const Index targets_number = get_target_variables_number();

        input_variables_dimensions.resize(inputs_number);
    }
}


/// This method puts the names of the columns in the dataset.
/// This is used when the dataset does not have a header,
/// the default names are: column_0, column_1, ..., column_n.

void DataSet::set_default_columns_names()
{
    const Index size = columns.size();

    if(size == 0)
    {
        return;
    }
    else if(size == 1)
    {
        return;
    }
    else
    {
        Index input_index = 1;
        Index target_index = 2;

        for(Index i = 0; i < size; i++)
        {
            if(columns(i).column_use == Input)
            {
                columns(i).name = "input_" + std::to_string(input_index+1);
                input_index++;
            }
            else if(columns(i).column_use == Target)
            {
                columns(i).name = "target_" + std::to_string(target_index+1);
                target_index++;
            }
        }
    }
}


/// Sets the name of a single column.
/// @param index Index of column.
/// @param new_use Use for that column.

void DataSet::set_column_name(const Index& column_index, const string& new_name)
{
    columns(column_index).name = new_name;
}


/// Returns the use of a single variable.
/// @param index Index of variable.

DataSet::VariableUse DataSet::get_variable_use(const Index& index) const
{
    return get_variables_uses()(index);
}


/// Returns a vector containing the use of the column, without taking into account the categories.

DataSet::VariableUse DataSet::get_column_use(const Index & index) const
{
    return columns(index).column_use;
}


/// Returns the uses of each columns of the data set.

Tensor<DataSet::VariableUse, 1> DataSet::get_columns_uses() const
{
    const Index columns_number = get_columns_number();

    Tensor<DataSet::VariableUse, 1> columns_uses(columns_number);

    for (Index i = 0; i < columns_number; i++)
    {
        columns_uses(i) = columns(i).column_use;
    }

    return columns_uses;
}


/// Returns a vector containing the use of each column, including the categories.
/// The size of the vector is equal to the number of variables.

Tensor<DataSet::VariableUse, 1> DataSet::get_variables_uses() const
{
    const Index columns_number = get_columns_number();
    const Index variables_number = get_variables_number();

    Tensor<VariableUse, 1> variables_uses(variables_number);

    Index index = 0;

    for(Index i = 0; i < columns_number; i++)
    {
        if(columns(i).type == Categorical)
        {
            for(Index i = 0; i < (columns(i).categories_uses).size(); i++)
            {
                variables_uses(i + index) = (columns(i).categories_uses)(i);
            }
            index += columns(i).categories.size();
        }
        else
        {
            variables_uses(index) = columns(i).column_use;
            index++;
        }
    }

    return variables_uses;
}


/// Returns the name of a single variable in the data set.
/// @param index Index of variable.

string DataSet::get_variable_name(const Index& variable_index) const
{
#ifdef __OPENNN_DEBUG__

    const Index variables_number = get_variables_number();

    if(variable_index >= variables_number)
    {
        ostringstream buffer;

        buffer << "OpenNN Exception: DataSet class.\n"
               << "string& get_variable_name(const Index) method.\n"
               << "Index of variable("<<variable_index<<") must be less than number of variables("<<variables_number<<").\n";

        throw logic_error(buffer.str());
    }

#endif

    const Index columns_number = get_columns_number();

    Index index = 0;

    for(Index i = 0; i < columns_number; i++)
    {
        if(columns(i).type == Categorical)
        {
            for(Index j = 0; j < columns(i).get_categories_number(); j++)
            {
                if(index == variable_index)
                {
                    return columns(i).categories(j);
                }
                else
                {
                    index++;
                }
            }
        }
        else
        {
            if(index == variable_index)
            {
                return columns(i).name;
            }
            else
            {
                index++;
            }
        }
    }

    return string();
}


/// Returns a string vector with the names of all the variables in the data set.
/// The size of the vector is the number of variables.

Tensor<string, 1> DataSet::get_variables_names() const
{
    const Index variables_number = get_variables_number();

    Tensor<string, 1> variables_names(variables_number);

    Index index = 0;

    for(Index i = 0; i < columns.size(); i++)
    {
        if(columns(i).type == Categorical)
        {
            for(Index j = 0; j < columns(i).categories.size(); j++)
            {
                variables_names(index) = columns(i).categories(j);

                index++;
            }            
        }
        else
        {
            variables_names(index) = columns(i).name;
            index++;
        }
    }

    return variables_names;
}


/// Returns the names of the input variables in the data set.
/// The size of the vector is the number of input variables.

Tensor<string, 1> DataSet::get_input_variables_names() const
{
    const Index input_variables_number = get_input_variables_number();

    const Tensor<Index, 1> input_columns_indices = get_input_columns_indices();

    Tensor<string, 1> input_variables_names(input_variables_number);

    Index index = 0;

    for(Index i = 0; i < input_columns_indices.size(); i++)
    {
        Index input_index = input_columns_indices(i);

        const Tensor<string, 1> current_used_variables_names = columns(input_index).get_used_variables_names();

        for(Index j = 0; j < current_used_variables_names.size(); j++)
        {
            input_variables_names(index + j) = current_used_variables_names(j);
        }

        index += current_used_variables_names.size();
    }

    return input_variables_names;
}


/// Returns the names of the target variables in the data set.
/// The size of the vector is the number of target variables.

Tensor<string, 1> DataSet::get_target_variables_names() const
{
    const Index target_variables_number = get_target_variables_number();

    const Tensor<Index, 1> target_columns_indices = get_target_columns_indices();

    Tensor<string, 1> target_variables_names(target_variables_number);

    Index index = 0;

    for(Index i = 0; i < target_columns_indices.size(); i++)
    {
        Index target_index = target_columns_indices(i);

        const Tensor<string, 1> current_used_variables_names = columns(target_index).get_used_variables_names();

        for(Index j = 0; j < current_used_variables_names.size(); j++)
        {
            target_variables_names(index + j) = current_used_variables_names(j);
        }

        index += current_used_variables_names.size();
    }

    return target_variables_names;
}


/// Returns the dimensions of the input variables.

const Tensor<Index, 1>& DataSet::get_input_variables_dimensions() const
{
    return input_variables_dimensions;
}


/// Returns the number of variables which are either input nor target.

Index DataSet::get_used_variables_number() const
{
    const Index variables_number = get_variables_number();

    const Index unused_variables_number = get_unused_variables_number();

    return (variables_number - unused_variables_number);
}


/// Returns a indices vector with the positions of the inputs.

Tensor<Index, 1> DataSet::get_input_columns_indices() const
{
    const Index input_columns_number = get_input_columns_number();

    Tensor<Index, 1> input_columns_indices(input_columns_number);

    Index index = 0;

    for(Index i = 0; i < columns.size(); i++)
    {
        if(columns(i).column_use == Input)
        {
            input_columns_indices(index) = i;
            index++;
        }
    }

    return input_columns_indices;
}


/// Returns a indices vector with the positions of the targets.

Tensor<Index, 1> DataSet::get_target_columns_indices() const
{
    const Index target_columns_number = get_target_columns_number();

    Tensor<Index, 1> target_columns_indices(target_columns_number);

    Index index = 0;

    for(Index i = 0; i < columns.size(); i++)
    {
        if(columns(i).column_use == Target)
        {
            target_columns_indices(index) = i;
            index++;
        }
    }

    return target_columns_indices;
}


/// Returns a indices vector with the positions of the unused columns.

Tensor<Index, 1> DataSet::get_unused_columns_indices() const
{
    const Index unused_columns_number = get_unused_columns_number();

    Tensor<Index, 1> unused_columns_indices(unused_columns_number);

    Index index = 0;

    for(Index i = 0; i < unused_columns_number; i++)
    {

        if(columns(i).column_use == UnusedVariable)
        {
            unused_columns_indices(index) = i;
            index++;
        }
    }

    return unused_columns_indices;
}


/// Returns a indices vector with the positions of the used columns.

Tensor<Index, 1> DataSet::get_used_columns_indices() const
{
    const Index variables_number = get_variables_number();

    const Index used_variables_number = get_used_variables_number();

    Tensor<Index, 1> used_indices(used_variables_number);

    Index index = 0;

    for(Index i = 0; i < variables_number; i++)
    {
        if(columns(i).column_use  == Input
                || columns(i).column_use  == Target
                || columns(i).column_use  == Time)
        {
            used_indices(index) = i;
            index++;
        }
    }

    return used_indices;
}


/// Returns a string vector that contains the names of the columns.

Tensor<string, 1> DataSet::get_columns_names() const
{
    const Index columns_number = get_columns_number();

    Tensor<string, 1> columns_names(columns_number);

    for(Index i = 0; i < columns_number; i++)
    {
        columns_names(i) = columns(i).name;
    }

    return columns_names;
}


Tensor<string, 1> DataSet::get_time_series_columns_names() const
{
    const Index columns_number = get_time_series_columns_number();

    Tensor<string, 1> columns_names(columns_number);

    for(Index i = 0; i < columns_number; i++)
    {
        columns_names(i) = time_series_columns(i).name;
    }

    return columns_names;
}

/// Returns a string vector that contains the names of the columns whose uses are Input.

Tensor<string, 1> DataSet::get_input_columns_names() const
{
    const Index input_columns_number = get_input_columns_number();

    Tensor<string, 1> input_columns_names(input_columns_number);

    Index index = 0;

    for(Index i = 0; i < columns.size(); i++)
    {
        if(columns(i).column_use == Input)
        {
            input_columns_names(index) = columns(i).name;
            index++;
        }
    }

    return input_columns_names;
}


/// Returns a string vector which contains the names of the columns whose uses are Target.

Tensor<string, 1> DataSet::get_target_columns_names() const
{
    const Index target_columns_number = get_target_columns_number();

    Tensor<string, 1> target_columns_names(target_columns_number);

    Index index = 0;

    for(Index i = 0; i < columns.size(); i++)
    {
        if(columns(i).column_use == Target)
        {
            target_columns_names(index) = columns(i).name;
            index++;
        }
    }

    return target_columns_names;

}


/// Returns a string vector which contains the names of the columns used whether Input, Target or Time.

Tensor<string, 1> DataSet::get_used_columns_names() const
{
    const Index columns_number = get_columns_number();
    const Index used_columns_number = get_used_columns_number();

    Tensor<string, 1> names(used_columns_number);

    Index index = 0 ;

    for(Index i = 0; i < columns_number; i++)
    {
        if(columns(i).column_use != UnusedVariable)
        {
            names(index) = columns(i).name;
            index++;
        }
    }

    return names;
}


/// Returns the number of columns whose uses are Input.

Index DataSet::get_input_columns_number() const
{
    Index input_columns_number = 0;

    for(Index i = 0; i < columns.size(); i++)
    {
        if(columns(i).column_use == Input)
        {
            input_columns_number++;
        }
    }

    return input_columns_number;
}


/// Returns the number of columns whose uses are Target.

Index DataSet::get_target_columns_number() const
{
    Index target_columns_number = 0;

    for(Index i = 0; i < columns.size(); i++)
    {
        if(columns(i).column_use == Target)
        {
            target_columns_number++;
        }
    }

    return target_columns_number;
}


/// Returns the number of columns whose uses are Time

Index DataSet::get_time_columns_number() const
{
    Index time_columns_number = 0;

    for(Index i = 0; i < columns.size(); i++)
    {
        if(columns(i).column_use == Time)
        {
            time_columns_number++;
        }
    }

    return time_columns_number;
}


/// Returns the number of columns that are not used.

Index DataSet::get_unused_columns_number() const
{
    Index unused_columns_number = 0;

    for(Index i = 0; i < columns.size(); i++)
    {
        if(columns(i).column_use == UnusedVariable)
        {
            unused_columns_number++;
        }
    }

    return unused_columns_number;
}


/// Returns the number of columns that are used.

Index DataSet::get_used_columns_number() const
{
    Index used_columns_number = 0;

    for(Index i = 0; i < columns.size(); i++)
    {
        if(columns(i).column_use != UnusedVariable)
        {
            used_columns_number++;
        }
    }

    return used_columns_number;
}


/// Returns the columns of the data set.

Tensor<DataSet::Column, 1> DataSet::get_columns() const
{
    return columns;
}

Tensor<DataSet::Column, 1> DataSet::get_time_series_columns() const
{
    return time_series_columns;
}

/// Returns the input columns of the data set.

Tensor<DataSet::Column, 1> DataSet::get_input_columns() const
{
    const Index inputs_number = get_input_columns_number();

    Tensor<Column, 1> input_columns(inputs_number);
    Index input_index = 0;

    for(Index i = 0; i < columns.size(); i++)
    {
        if(columns(i).column_use == Input)
        {
            input_columns(input_index) = columns(i);
            input_index++;
        }
    }

    return input_columns;
}


/// Returns the target columns of the data set.

Tensor<DataSet::Column, 1> DataSet::get_target_columns() const
{
    const Index targets_number = get_target_columns_number();

    Tensor<Column, 1> target_columns(targets_number);
    Index target_index = 0;

    for(Index i = 0; i < columns.size(); i++)
    {
        if(columns(i).column_use == Target)
        {
            target_columns(target_index) = columns(i);
            target_index++;
        }
    }

    return target_columns;
}


/// Returns the used columns of the data set.
/// @todo

Tensor<DataSet::Column, 1> DataSet::get_used_columns() const
{
    const Tensor<Index, 1> used_columns_indices = get_used_columns_indices();

//    return columns.get_subvector(used_columns_indices);

    return Tensor<DataSet::Column, 1>();
}


/// Returns the number of columns in the data set.

Index DataSet::get_columns_number() const
{
    return columns.size();
}

/// Returns the number of columns in the time series.

Index DataSet::get_time_series_columns_number() const
{
    return time_series_columns.size();
}

/// Returns the number of variables in the data set.

Index DataSet::get_variables_number() const
{
    Index variables_number = 0;

    for(Index i = 0; i < columns.size(); i++)
    {
        if(columns(i).type == Categorical)
        {
            variables_number += columns(i).categories.size();
        }
        else
        {
            variables_number++;
        }
    }

    return variables_number;
}


/// Returns the number of input variables of the data set.
/// Note that the number of variables does not have to equal the number of columns in the data set,
/// because OpenNN recognizes the categorical columns, separating these categories into variables of the data set.

Index DataSet::get_input_variables_number() const
{
    Index inputs_number = 0;

    for(Index i = 0; i < columns.size(); i++)
    {
        if(columns(i).type == Categorical)
        {
            for(Index j = 0; j < columns(i).categories_uses.size(); j++)
            {
                if(columns(i).categories_uses(j) == Input) inputs_number++;
            }
        }
        else if(columns(i).column_use == Input)
        {
            inputs_number++;
        }
    }

    return inputs_number;
}


/// Returns the number of target variables of the data set.

Index DataSet::get_target_variables_number() const
{
    Index targets_number = 0;

    for(Index i = 0; i < columns.size(); i++)
    {
        if(columns(i).type == Categorical)
        {
            for(Index j = 0; j < columns(i).categories_uses.size(); j++)
            {
                if(columns(i).categories_uses(j) == Target) targets_number++;
            }

        }
        else if(columns(i).column_use == Target)
        {
            targets_number++;
        }
    }

    return targets_number;
}


/// Returns the number of variables which will neither be used as input nor as target.

Index DataSet::get_unused_variables_number() const
{
    Index unused_number = 0;

    for(Index i = 0; i < columns.size(); i++)
    {
        if(columns(i).type == Categorical)
        {
            for(Index j = 0; j < columns(i).categories_uses.size(); j++)
            {
                if(columns(i).categories_uses(j) == UnusedVariable) unused_number++;
            }

        }
        else if(columns(i).column_use == UnusedVariable)
        {
            unused_number++;
        }
    }

    return unused_number;
}


/// Returns a variable index in the data set with given name.
/// @param name Name of variable.

Index DataSet::get_variable_index(const string& name) const
{
    const Index variables_number = get_variables_number();

    const Tensor<string, 1> variables_names = get_variables_names();

    for(Index i = 0; i < variables_number; i++)
    {
        if(variables_names(i) == name) return i;
    }

    return 0;

//    throw exception("Exception: Index DataSet::get_variable_index(const string& name) const");
}


/// Returns the indices of the unused variables.

Tensor<Index, 1> DataSet::get_unused_variables_indices() const
{
    const Index unused_number = get_unused_variables_number();

    const Tensor<Index, 1> unused_columns_indices = get_unused_columns_indices();

    Tensor<Index, 1> unused_indices(unused_number);

    Index unused_index = 0;
    Index unused_variable_index = 0;

    for(Index i = 0; i < columns.size(); i++)
    {
        if(columns(i).type == Categorical)
        {
            const Index current_categories_number = columns(i).get_categories_number();

            for(Index j = 0; j < current_categories_number; j++)
            {
                if(columns(i).categories_uses(j) == UnusedVariable)
                {
                    unused_indices(unused_index) = unused_variable_index;
                    unused_index++;
                }

                unused_variable_index++;
            }
        }
        else if(columns(i).column_use == UnusedVariable)
        {
            unused_indices(unused_index) = i;
            unused_index++;
            unused_variable_index++;
        }
        else
        {
            unused_variable_index++;
        }
    }

    return unused_indices;
}


/// Returns the indices of the used variables.

Tensor<Index, 1> DataSet::get_used_variables_indices() const
{
    const Index used_number = get_used_variables_number();

    Tensor<Index, 1> used_indices(used_number);

    Index used_index = 0;
    Index used_variable_index = 0;

    for(Index i = 0; i < columns.size(); i++)
    {
        if(columns(i).type == Categorical)
        {
            const Index current_categories_number = columns(i).get_categories_number();

            for(Index j = 0; j < current_categories_number; j++)
            {
                if(columns(i).categories_uses(j) != UnusedVariable)
                {
                    used_indices(used_index) = used_variable_index;
                    used_index++;
                }

                used_variable_index++;
            }
        }
        else if(columns(i).column_use != UnusedVariable)
        {
            used_indices(used_index) = used_variable_index;
            used_index++;
            used_variable_index++;
        }
        else
        {
            used_variable_index++;
        }
    }

    return used_indices;
}



/// Returns the indices of the input variables.

Tensor<Index, 1> DataSet::get_input_variables_indices() const
{
    const Index inputs_number = get_input_variables_number();

    const Tensor<Index, 1> input_columns_indices = get_input_columns_indices();

    Tensor<Index, 1> input_variables_indices(inputs_number);

    Index input_index = 0;
    Index input_variable_index = 0;

    for(Index i = 0; i < columns.size(); i++)
    {

        if(columns(i).type == Categorical)
        {
            const Index current_categories_number = columns(i).get_categories_number();

            for(Index j = 0; j < current_categories_number; j++)
            {
                if(columns(i).categories_uses(j) == Input)
                {
                    input_variables_indices(input_index) = input_variable_index;
                    input_index++;
                }

                input_variable_index++;
            }
        }
        else if(columns(i).column_use == Input) // Binary, numeric
        {
            input_variables_indices(input_index) = input_variable_index;
            input_index++;
            input_variable_index++;
        }
        else
        {
            input_variable_index++;
        }
    }

    return input_variables_indices;
}


/// Returns the indices of the target variables.

Tensor<Index, 1> DataSet::get_target_variables_indices() const
{
    const Index targets_number = get_target_variables_number();

    const Tensor<Index, 1> target_columns_indices = get_target_columns_indices();

    Tensor<Index, 1> target_variables_indices(targets_number);

    Index target_index = 0;
    Index target_variable_index = 0;

    for(Index i = 0; i < columns.size(); i++)
    {
        if(columns(i).type == Categorical)
        {
            const Index current_categories_number = columns(i).get_categories_number();

            for(Index j = 0; j < current_categories_number; j++)
            {
                if(columns(i).categories_uses(j) == Target)
                {
                    target_variables_indices(target_index) = target_variable_index;
                    target_index++;
                }

                target_variable_index++;
            }
        }
        else if(columns(i).column_use == Target) // Binary, numeric
        {
            target_variables_indices(target_index) = target_variable_index;
            target_index++;
            target_variable_index++;
        }
        else
        {
            target_variable_index++;
        }
    }

    return target_variables_indices;
}


/// Sets the uses of the data set columns.
/// @param new_columns_uses String vector that contains the new uses to be set,
/// note that this vector needs to be the size of the number of columns in the data set.

void DataSet::set_columns_uses(const Tensor<string, 1>& new_columns_uses)
{
    const Index new_columns_uses_size = new_columns_uses.size();

    if(new_columns_uses_size != columns.size())
    {
        ostringstream buffer;

        buffer << "OpenNN Exception DataSet class.\n"
               << "void set_columns_uses(const Tensor<string, 1>&) method.\n"
               << "Size of columns uses ("
               << new_columns_uses_size << ") must be equal to columns size ("
               << columns.size() << "). \n";

        throw logic_error(buffer.str());
    }

    for(Index i = 0; i < new_columns_uses.size(); i++)
    {
        columns(i).set_use(new_columns_uses(i));
    }

    input_variables_dimensions.resize(1);
    input_variables_dimensions.setConstant(get_input_variables_number());
}


/// Sets the uses of the data set columns.
/// @param new_columns_uses DataSet::VariableUse vector that contains the new uses to be set,
/// note that this vector needs to be the size of the number of columns in the data set.

void DataSet::set_columns_uses(const Tensor<VariableUse, 1>& new_columns_uses)
{
    const Index new_columns_uses_size = new_columns_uses.size();

    if(new_columns_uses_size != columns.size())
    {
        ostringstream buffer;

        buffer << "OpenNN Exception DataSet class.\n"
               << "void set_columns_uses(const Tensor<string, 1>&) method.\n"
               << "Size of columns uses (" << new_columns_uses_size << ") must be equal to columns size (" << columns.size() << "). \n";

        throw logic_error(buffer.str());
    }

    for(Index i = 0; i < new_columns_uses.size(); i++)
    {
        columns(i).set_use(new_columns_uses(i));
    }

    input_variables_dimensions.resize(1);
    input_variables_dimensions.setConstant(get_input_variables_number());
}


/// Sets all columns in the dataset as unused columns.

void DataSet::set_columns_unused()
{
    const Index columns_number = get_columns_number();

    for(Index i = 0; i < columns_number; i++)
    {
        set_column_use(i, UnusedVariable);
    }
}


/// Sets all input columns in the dataset as unused columns.

void DataSet::set_input_columns_unused()
{
    const Index columns_number = get_columns_number();

    for(Index i = 0; i < columns_number; i++)
    {
        if(columns(i).column_use == DataSet::Input) set_column_use(i, UnusedVariable);
    }
}


/// Sets the use of a single column.
/// @param index Index of column.
/// @param new_use Use for that column.

void DataSet::set_column_use(const Index& index, const VariableUse& new_use)
{
    columns(index).column_use = new_use;

    if(columns(index).type == Categorical)
    {
        columns(index).set_categories_uses(new_use);
    }
}


/// Sets the use of a single column.
/// @param name Name of column.
/// @param new_use Use for that column.

void DataSet::set_column_use(const string& name, const VariableUse& new_use)
{
    const Index index = get_column_index(name);

    set_column_use(index, new_use);
}


/// This method set the name of a single variable.
/// @param index Index of variable.
/// @param new_name Name of variable.

void DataSet::set_variable_name(const Index& variable_index, const string& new_variable_name)
{
#ifdef __OPENNN_DEBUG__

    const Index variables_number = get_variables_number();

    if(variable_index >= variables_number)
    {
        ostringstream buffer;

        buffer << "OpenNN Exception: Variables class.\n"
               << "void set_name(const Index&, const string&) method.\n"
               << "Index of variable must be less than number of variables.\n";

        throw logic_error(buffer.str());
    }

#endif

    const Index columns_number = get_columns_number();

    Index index = 0;

    for(Index i = 0; i < columns_number; i++)
    {
        if(columns(i).type == Categorical)
        {
            for(Index j = 0; j < columns(i).get_categories_number(); j++)
            {
                if(index == variable_index)
                {
                    columns(i).categories(j) = new_variable_name;
                    return;
                }
                else
                {
                    index++;
                }
            }
        }
        else
        {
            if(index == variable_index)
            {
                columns(i).name = new_variable_name;
                return;
            }
            else
            {
                index++;
            }
        }
    }
}


/// Sets new names for the variables in the data set from a vector of strings.
/// The size of that vector must be equal to the total number of variables.
/// @param new_names Name of variables.

void DataSet::set_variables_names(const Tensor<string, 1>& new_variables_names)
{
#ifdef __OPENNN_DEBUG__

    const Index variables_number = get_variables_number();

    const Index size = new_variables_names.size();

    if(size != variables_number)
    {
        ostringstream buffer;

        buffer << "OpenNN Exception: Variables class.\n"
               << "void set_names(const Tensor<string, 1>&) method.\n"
               << "Size (" << size << ") must be equal to number of variables (" << variables_number << ").\n";

        throw logic_error(buffer.str());
    }

#endif

    const Index columns_number = get_columns_number();

    Index index = 0;

    for(Index i = 0; i < columns_number; i++)
    {
        if(columns(i).type == Categorical)
        {
            for(Index j = 0; j < columns(i).get_categories_number(); j++)
            {
                columns(i).categories(j) = new_variables_names(index);
                index++;
            }
        }
        else
        {
            columns(i).name = new_variables_names(index);
            index++;
        }
    }
}


/// Sets new names for the columns in the data set from a vector of strings.
/// The size of that vector must be equal to the total number of variables.
/// @param new_names Name of variables.

void DataSet::set_columns_names(const Tensor<string, 1>& new_names)
{
    const Index new_names_size = new_names.size();
    const Index columns_number = get_columns_number();

    if(new_names_size != columns_number)
    {
        ostringstream buffer;

        buffer << "OpenNN Exception: DataSet class.\n"
               << "void set_columns_names(const Tensor<string, 1>&).\n"
               << "Size of names (" << new_names.size() << ") is not equal to columns number (" << columns_number << ").\n";

        throw logic_error(buffer.str());
    }

    for(Index i = 0; i < columns_number; i++)
    {
        columns(i).name = new_names(i);
    }
}


/// Sets all the variables in the data set as input variables.

void DataSet::set_input()
{
    for(Index i = 0; i < columns.size(); i++)
    {
        columns(i).set_use(Input);
    }
}


/// Sets all the variables in the data set as target variables.

void DataSet::set_target()
{
    for(Index i = 0; i < columns.size(); i++)
    {
        columns(i).set_use(Target);
    }
}


/// Sets all the variables in the data set as unused variables.

void DataSet::set_variables_unused()
{
    for(Index i = 0; i < columns.size(); i++)
    {
        columns(i).set_use(UnusedVariable);
    }
}


/// Sets a new number of variables in the variables object.
/// All variables are set as inputs but the last one, which is set as targets.
/// @param new_variables_number Number of variables.

void DataSet::set_columns_number(const Index& new_variables_number)
{
    columns.resize(new_variables_number);

    set_default_columns_uses();
}


void DataSet::binarize_input_data(const type& threshold)
{
    const Index samples_number = get_samples_number();

    const Index input_variables_number = get_input_variables_number();

    const Tensor<Index, 1> input_variables_indices = get_input_variables_indices();

    for(Index i = 0; i < samples_number; i++)
    {
        for(Index j = 0; j < input_variables_number; i++)
        {
            const Index input_variable_index = input_variables_indices[j];

            data(i,input_variable_index) < threshold
                    ? data(i,input_variable_index) = 0
                    : data(i,input_variable_index) = 1;
        }
    }
}


void DataSet::set_binary_simple_columns()
{
    bool is_binary = true;

    Index variable_index = 0;

    Index different_values = 0;

    for(Index column_index = 0; column_index < columns.size(); column_index++)
    {
        if(columns(column_index).type == Numeric)
        {
            Tensor<type, 1> values(3);
            values.setRandom<Eigen::internal::NormalRandomGenerator<type>>();
            different_values = 0;
            is_binary = true;

            for(Index row_index = 0; row_index < data.dimension(0); row_index++)
            {
                if(!::isnan(data(row_index, variable_index))
                && data(row_index, variable_index) != values(0)
                && data(row_index, variable_index) != values(1))
                {
                    values(different_values) = data(row_index, variable_index);

                    different_values++;
                }

                if(different_values > 2)
                {
                    is_binary = false;
                    break;
                }
            }

            if(is_binary)
            {
                columns(column_index).type = Binary;

                columns(column_index).categories.resize(2);
                columns(column_index).categories(0) = "Class_1";// + std::to_string(values(0));
                columns(column_index).categories(1) = "Class_2";// + std::to_string(values(1));

                const VariableUse column_use = columns(column_index).column_use;
                columns(column_index).categories_uses.resize(2);
                columns(column_index).categories_uses(0) = column_use;
                columns(column_index).categories_uses(1) = column_use;
            }

            variable_index++;
        }
        else if(columns(column_index).type == Categorical)
        {
            variable_index += columns(column_index).get_categories_number();
        }
        else
        {
            variable_index++;
        }
    }
}


/// Counts the number of binary columns.

Index DataSet::count_binary_columns() const
{
    Index binary_columns_number = 0;

    for(Index i = 0; i < columns.size(); i++)
    {
        if(columns(i).type == Binary) binary_columns_number++;
    }

    return binary_columns_number;
}


/// Counts the number of categorical columns.

Index DataSet::count_categorical_columns() const
{
    Index categorical_columns_number = 0;

    for(Index i = 0; i < columns.size(); i++)
    {
        if(columns(i).type == Categorical) categorical_columns_number++;
    }

    return categorical_columns_number;
}


/// Sets new input dimensions in the data set.

void DataSet::set_input_variables_dimensions(const Tensor<Index, 1>& new_inputs_dimensions)
{
    input_variables_dimensions = new_inputs_dimensions;
}


/// Returns true if the data set is a binary classification problem, false otherwise.
/// @todo

bool DataSet::is_binary_classification() const
{
    if(get_target_variables_number() != 1)
    {
        return false;
    }

    return true;
}


/// Returns true if the data set is a multiple classification problem, false otherwise.
/// @todo

bool DataSet::is_multiple_classification() const
{   
    return true;
}


/// Returns true if the data matrix is empty, and false otherwise.

bool DataSet::is_empty() const
{
    if(data.dimension(0) == 0 || data.dimension(1) == 0)
    {
        return true;
    }

    return false;
}


/// Returns true if any value is less or equal than a given value, and false otherwise.

bool DataSet::is_less_than(const Tensor<type, 1>& column, const type& value) const
{
    Tensor<bool, 1> if_sentence = column <= column.constant(value);

    Tensor<bool, 1> sentence(column.size());
    sentence.setConstant(true);

    Tensor<bool, 1> else_sentence(column.size());
    else_sentence.setConstant(false);

    Tensor<bool, 0> is_less = (if_sentence.select(sentence, else_sentence)).any();

    return is_less(0);
}


/// Returns a reference to the data matrix in the data set.
/// The number of rows is equal to the number of samples.
/// The number of columns is equal to the number of variables.

const Tensor<type, 2>& DataSet::get_data() const
{
    return data;
}


Tensor<type, 2>* DataSet::get_data_pointer()
{
    return &data;
}


/// Returns a reference to the time series data matrix in the data set.
/// Only for time series problems.

const Tensor<type, 2>& DataSet::get_time_series_data() const
{
    return time_series_data;
}


/// Returns a string with the method used.

DataSet::MissingValuesMethod DataSet::get_missing_values_method() const
{
    return missing_values_method;
}


/// Returns the name of the data file.

const string& DataSet::get_data_file_name() const
{
    return data_file_name;
}


/// Returns true if the first line of the data file has a header with the names of the variables, and false otherwise.

const bool& DataSet::get_header_line() const
{
    return has_columns_names;
}


/// Returns true if the data file has rows label, and false otherwise.

const bool& DataSet::get_rows_label() const
{
    return has_rows_labels;
}


Tensor<string, 1> DataSet::get_rows_label_tensor() const
{
    return rows_labels;
}

Tensor<string, 1> DataSet::get_testing_rows_label_tensor()
{
    const Index testing_samples_number = get_testing_samples_number();
    const Tensor<Index, 1> testing_indices = get_testing_samples_indices();
    Tensor<string, 1> testing_rows_label(testing_samples_number);

    for(Index i = 0; i < testing_samples_number; i++)
    {
        testing_rows_label(i) = rows_labels(testing_indices(i));
    }

    return testing_rows_label;
}


Tensor<string, 1> DataSet::get_selection_rows_label_tensor()
{
    const Index selection_samples_number = get_selection_samples_number();
    const Tensor<Index, 1> selection_indices = get_selection_samples_indices();
    Tensor<string, 1> selection_rows_label(selection_samples_number);

    for(Index i = 0; i < selection_samples_number; i++)
    {
        selection_rows_label(i) = rows_labels(selection_indices(i));
    }

    return selection_rows_label;
}


/// Returns the separator to be used in the data file.

const DataSet::Separator& DataSet::get_separator() const
{
    return separator;
}


/// Returns the string which will be used as separator in the data file.

char DataSet::get_separator_char() const
{
    switch(separator)
    {
    case Space:
        return ' ';

    case Tab:
        return '\t';

    case Comma:
        return ',';

    case Semicolon:
        return ';';
    }

    return char();
}


/// Returns the string which will be used as separator in the data file.

string DataSet::get_separator_string() const
{
    switch(separator)
    {
    case Space:
        return "Space";

    case Tab:
        return "Tab";

    case Comma:
        return "Comma";

    case Semicolon:
        return "Semicolon";
    }

    return string();
}


/// Returns the string which will be used as label for the missing values in the data file.

const string& DataSet::get_missing_values_label() const
{
    return missing_values_label;
}


/// Returns the number of lags to be used in a time series prediction application.

const Index& DataSet::get_lags_number() const
{
    return lags_number;
}


/// Returns the number of steps ahead to be used in a time series prediction application.

const Index& DataSet::get_steps_ahead() const
{
    return steps_ahead;
}


/// Returns the indices of the time variables in the data set.

const Index& DataSet::get_time_index() const
{
    return time_index;
}


/// Returns a value of the scaling-unscaling method enumeration from a string containing the name of that method.
/// @param scaling_unscaling_method String with the name of the scaling and unscaling method.

DataSet::ScalingUnscalingMethod DataSet::get_scaling_unscaling_method(const string& scaling_unscaling_method)
{
    if(scaling_unscaling_method == "NoScaling")
    {
        return NoScaling;
    }
    else if(scaling_unscaling_method == "NoUnscaling")
    {
        return NoUnscaling;
    }
    else if(scaling_unscaling_method == "MinimumMaximum")
    {
        return MinimumMaximum;
    }
    else if(scaling_unscaling_method == "Logarithmic")
    {
        return Logarithmic;
    }
    else if(scaling_unscaling_method == "MeanStandardDeviation")
    {
        return MeanStandardDeviation;
    }
    else if(scaling_unscaling_method == "StandardDeviation")
    {
        return StandardDeviation;
    }
    else
    {
        ostringstream buffer;

        buffer << "OpenNN Exception: DataSet class.\n"
               << "static ScalingUnscalingMethod get_scaling_unscaling_method(const string).\n"
               << "Unknown scaling-unscaling method: " << scaling_unscaling_method << ".\n";

        throw logic_error(buffer.str());
    }
}


/// Returns a matrix with the training samples in the data set.
/// The number of rows is the number of training
/// The number of columns is the number of variables.

Tensor<type, 2> DataSet::get_training_data() const
{

//       const Index variables_number = get_variables_number();

//       Tensor<Index, 1> variables_indices(0, 1, variables_number-1);

       Tensor<Index, 1> variables_indices = get_used_variables_indices();

       const Tensor<Index, 1> training_indices = get_training_samples_indices();

       return get_subtensor_data(training_indices, variables_indices);

//    return Tensor<type,2>();
}


/// Returns a matrix with the selection samples in the data set.
/// The number of rows is the number of selection
/// The number of columns is the number of variables.

Tensor<type, 2> DataSet::get_selection_data() const
{
    const Tensor<Index, 1> selection_indices = get_selection_samples_indices();

    const Index variables_number = get_variables_number();

    Tensor<Index, 1> variables_indices;
    initialize_sequential_eigen_tensor(variables_indices, 0, 1, variables_number-1);

    return get_subtensor_data(selection_indices, variables_indices);
}


/// Returns a matrix with the testing samples in the data set.
/// The number of rows is the number of testing
/// The number of columns is the number of variables.

Tensor<type, 2> DataSet::get_testing_data() const
{
    const Index variables_number = get_variables_number();

    Tensor<Index, 1> variables_indices;
    initialize_sequential_eigen_tensor(variables_indices, 0, 1, variables_number-1);

    const Tensor<Index, 1> testing_indices = get_testing_samples_indices();

    return get_subtensor_data(testing_indices, variables_indices);
}


/// Returns a matrix with the input variables in the data set.
/// The number of rows is the number of
/// The number of columns is the number of input variables.

Tensor<type, 2> DataSet::get_input_data() const
{
    const Index samples_number = get_samples_number();

    Tensor<Index, 1> indices;
    initialize_sequential_eigen_tensor(indices, 0, 1, samples_number-1);

    const Tensor<Index, 1> input_variables_indices = get_input_variables_indices();

    return get_subtensor_data(indices, input_variables_indices);
}


/// Returns a matrix with the target variables in the data set.
/// The number of rows is the number of
/// The number of columns is the number of target variables.

Tensor<type, 2> DataSet::get_target_data() const
{
    const Tensor<Index, 1> indices = get_used_samples_indices();

    const Tensor<Index, 1> target_variables_indices = get_target_variables_indices();

    return get_subtensor_data(indices, target_variables_indices);
}


/// Returns a tensor with the input variables in the data set.
/// The number of rows is the number of
/// The number of columns is the number of input variables.

Tensor<type, 2> DataSet::get_input_data(const Tensor<Index, 1>& samples_indices) const
{
    const Tensor<Index, 1> input_variables_indices = get_input_variables_indices();

    return get_subtensor_data(samples_indices, input_variables_indices);
}


/// Returns a tensor with the target variables in the data set.
/// The number of rows is the number of
/// The number of columns is the number of input variables.

Tensor<type, 2> DataSet::get_target_data(const Tensor<Index, 1>& samples_indices) const
{
    const Tensor<Index, 1> target_variables_indices = get_target_variables_indices();

    return get_subtensor_data(samples_indices, target_variables_indices);
}


/// Returns a matrix with training samples and input variables.
/// The number of rows is the number of training
/// The number of columns is the number of input variables.

Tensor<type, 2> DataSet::get_training_input_data() const
{
    const Tensor<Index, 1> training_indices = get_training_samples_indices();

    const Tensor<Index, 1> input_variables_indices = get_input_variables_indices();

    return get_subtensor_data(training_indices, input_variables_indices);
}


/// Returns a tensor with training samples and target variables.
/// The number of rows is the number of training
/// The number of columns is the number of target variables.

Tensor<type, 2> DataSet::get_training_target_data() const
{
    const Tensor<Index, 1> training_indices = get_training_samples_indices();

    const Tensor<Index, 1>& target_variables_indices = get_target_variables_indices();

    return get_subtensor_data(training_indices, target_variables_indices);
}


/// Returns a tensor with selection samples and input variables.
/// The number of rows is the number of selection
/// The number of columns is the number of input variables.

Tensor<type, 2> DataSet::get_selection_input_data() const
{
    const Tensor<Index, 1> selection_indices = get_selection_samples_indices();

    const Tensor<Index, 1> input_variables_indices = get_input_variables_indices();

    return get_subtensor_data(selection_indices, input_variables_indices);
}


/// Returns a tensor with selection samples and target variables.
/// The number of rows is the number of selection
/// The number of columns is the number of target variables.

Tensor<type, 2> DataSet::get_selection_target_data() const
{
    const Tensor<Index, 1> selection_indices = get_selection_samples_indices();

    const Tensor<Index, 1> target_variables_indices = get_target_variables_indices();

    return get_subtensor_data(selection_indices, target_variables_indices);
}


/// Returns a tensor with testing samples and input variables.
/// The number of rows is the number of testing
/// The number of columns is the number of input variables.

Tensor<type, 2> DataSet::get_testing_input_data() const
{
    const Tensor<Index, 1> input_variables_indices = get_input_variables_indices();

    const Tensor<Index, 1> testing_indices = get_testing_samples_indices();

    return get_subtensor_data(testing_indices, input_variables_indices);
}


/// Returns a tensor with testing samples and target variables.
/// The number of rows is the number of testing
/// The number of columns is the number of target variables.

Tensor<type, 2> DataSet::get_testing_target_data() const
{
    const Tensor<Index, 1> target_variables_indices = get_target_variables_indices();

    const Tensor<Index, 1> testing_indices = get_testing_samples_indices();

    return get_subtensor_data(testing_indices, target_variables_indices);
}


/// Returns the inputs and target values of a single sample in the data set.
/// @param index Index of the sample.

Tensor<type, 1> DataSet::get_sample_data(const Index& index) const
{

#ifdef __OPENNN_DEBUG__

    const Index samples_number = get_samples_number();

    if(index >= samples_number)
    {
        ostringstream buffer;

        buffer << "OpenNN Exception: DataSet class.\n"
               << "Tensor<type, 1> get_sample(const Index&) const method.\n"
               << "Index of sample (" << index << ") must be less than number of samples (" << samples_number << ").\n";

        throw logic_error(buffer.str());
    }

#endif

    // Get sample

    return data.chip(index,0);
}


/// Returns the inputs and target values of a single sample in the data set.
/// @param sample_index Index of the sample.
/// @param variables_indices Indices of the variables.

Tensor<type, 1> DataSet::get_sample_data(const Index& sample_index, const Tensor<Index, 1>& variables_indices) const
{
#ifdef __OPENNN_DEBUG__

    const Index samples_number = get_samples_number();

    if(sample_index >= samples_number)
    {
        ostringstream buffer;

        buffer << "OpenNN Exception: DataSet class.\n"
               << "Tensor<type, 1> get_sample(const Index&, const Tensor<Index, 1>&) const method.\n"
               << "Index of sample must be less than number of \n";

        throw logic_error(buffer.str());
    }

#endif

    const Index variables_number = variables_indices.size();

    Tensor<type, 1 > row(variables_number);

    for(Index i = 0; i < variables_number; i++)
    {
        Index variable_index = variables_indices(i);

        row(i) = data(sample_index, variable_index);
    }

    return row;

    //return data.get_row(sample_index, variables_indices);

}


/// Returns the inputs values of a single sample in the data set.
/// @param sample_index Index of the sample.
/// @todo Check, delete method?

Tensor<type, 2> DataSet::get_sample_input_data(const Index & sample_index) const
{
    const Tensor<Index, 1> input_variables_indices = get_input_variables_indices();

    return get_subtensor_data(Tensor<Index, 1>(sample_index), input_variables_indices);
}


/// Returns the target values of a single sample in the data set.
/// @param sample_index Index of the sample.

Tensor<type, 2> DataSet::get_sample_target_data(const Index & sample_index) const
{
    const Tensor<Index, 1> target_variables_indices = get_target_variables_indices();

    return get_subtensor_data(Tensor<Index, 1>(sample_index), target_variables_indices);
}


/// Returns the index of the column with the given name.
/// @param column_name Name of the column to be found.

Index DataSet::get_column_index(const string& column_name) const
{
    const Index columns_number = get_columns_number();

    for(Index i = 0; i < columns_number; i++)
    {
        if(columns(i).name == column_name) return i;
    }

    ostringstream buffer;

    buffer << "OpenNN Exception: DataSet class.\n"
           << "Index get_column_index(const string&&) const method.\n"
           << "Cannot find " << column_name << "\n";

    throw logic_error(buffer.str());
}


/// Returns the index of the column to which a variable index belongs.
/// @param variable_index Index of the variable to be found.

Index DataSet::get_column_index(const Index& variable_index) const
{
    const Index columns_number = get_columns_number();

    Index total_variables_number = 0;

    for(Index i = 0; i < columns_number; i++)
    {
        if(columns(i).type == Categorical)
        {
            total_variables_number += columns(i).get_categories_number();
        }
        else
        {
            total_variables_number++;
        }

        if((variable_index+1) <= total_variables_number) return i;
    }

    ostringstream buffer;

    buffer << "OpenNN Exception: DataSet class.\n"
           << "Index get_column_index(const type&) const method.\n"
           << "Cannot find variable index: " << variable_index << ".\n";

    throw logic_error(buffer.str());
}


/// Returns the indices of a variable in the data set.
/// Note that the number of variables does not have to equal the number of columns in the data set,
/// because OpenNN recognizes the categorical columns, separating these categories into variables of the data set.

Tensor<Index, 1> DataSet::get_variable_indices(const Index& column_index) const
{
    Index index = 0;

    for(Index i = 0; i < column_index; i++)
    {
        if(columns(i).type == Categorical)
        {
            index += columns(i).categories.size();
        }
        else
        {
            index++;
        }
    }

    if(columns(column_index).type == Categorical)
    {
        Tensor<Index, 1> variable_indices(columns(column_index).categories.size());

        for (Index j = 0; j<columns(column_index).categories.size(); j++)
        {
            variable_indices(j) = index+j;
        }

        return variable_indices;
    }
    else
    {
        Tensor<Index, 1> indices(1);
        indices.setConstant(index);

        return indices;
    }
}


/// Returns the data from the data set of the given variables indices.
/// @param variables_indices Variable indices.
/// @todo

Tensor<type, 2> DataSet::get_column_data(const Tensor<Index, 1>& variables_indices) const
{
//    return data.get_submatrix_columns(variables_indices);

    return Tensor<type, 2>();
}


/// Returns the data from the data set column with a given index,
/// these data can be stored in a matrix or a vector depending on whether the column is categorical or not(respectively).
/// @param column_index Index of the column.

Tensor<type, 2> DataSet::get_column_data(const Index& column_index) const
{
    Index columns_number = 1;
    const Index rows_number = data.dimension(0);

    if(columns(column_index).type == Categorical)
    {
        columns_number = columns(column_index).get_categories_number();
    }

    Eigen::array<Index, 2> extents = {rows_number, columns_number};
    Eigen::array<Index, 2> offsets = {0, get_variable_indices(column_index)(0)};

    return data.slice(offsets, extents);
}

/// Returns the data from the time series column with a given index,
/// @param column_index Index of the column.

Tensor<type, 2> DataSet::get_time_series_column_data(const Index& column_index) const
{
    Index columns_number = 1;
    const Index rows_number = data.dimension(0);

    if(time_series_columns(column_index).type == Categorical)
    {
        columns_number = time_series_columns(column_index).get_categories_number();
    }

    Eigen::array<Index, 2> extents = {rows_number, columns_number};
    Eigen::array<Index, 2> offsets = {0, get_variable_indices(column_index)(0)};

    return time_series_data.slice(offsets, extents);
}


/// Returns the data from the data set column with a given index,
/// these data can be stored in a matrix or a vector depending on whether the column is categorical or not(respectively).
/// @param column_index Index of the column.
/// @param rows_indices Rows of the indices.

Tensor<type, 2> DataSet::get_column_data(const Index& column_index, Tensor<Index, 1>& rows_indices) const
{
    return get_subtensor_data(rows_indices, get_variable_indices(column_index));
}


/// Returns the data from the data set column with a given name,
/// these data can be stored in a matrix or a vector depending on whether the column is categorical or not(respectively).
/// @param column_name Name of the column.

Tensor<type, 2> DataSet::get_column_data(const string& column_name) const
{
    const Index column_index = get_column_index(column_name);

    return get_column_data(column_index);
}


/// Returns all the samples of a single variable in the data set.
/// @param index Index of the variable.

Tensor<type, 1> DataSet::get_variable_data(const Index& index) const
{

#ifdef __OPENNN_DEBUG__

    const Index variables_number = get_variables_number();

    if(index >= variables_number)
    {
        ostringstream buffer;

        buffer << "OpenNN Exception: DataSet class.\n"
               << "Tensor<type, 1> get_variable(const Index&) const method.\n"
               << "Index of variable must be less than number of \n";

        throw logic_error(buffer.str());
    }

#endif

    return data.chip(index, 1);
}


/// Returns all the samples of a single variable in the data set.
/// @param variable_name Name of the variable.

Tensor<type, 1> DataSet::get_variable_data(const string& variable_name) const
{

    const Tensor<string, 1> variable_names = get_variables_names();

    Index size = 0;

    for(Index i = 0; i < variable_names.size(); i++)
    {
        if(variable_names(i) ==  variable_name) size++;
    }

    Tensor<Index, 1> variable_index(size);

    Index index = 0;

    for(Index i = 0; i < variable_names.size(); i++)
    {
        if(variable_names(i) ==  variable_name)
        {
            variable_index(index) = i;

            index++;
        }
    }

#ifdef __OPENNN_DEBUG__

    const Index variables_size = variable_index.size();

    if(variables_size == 0)
    {
        ostringstream buffer;

        buffer << "OpenNN Exception: DataSet class.\n"
               << "Tensor<type, 1> get_variable(const string&) const method.\n"
               << "Variable: " << variable_name << " does not exist.\n";

        throw logic_error(buffer.str());
    }

    if(variables_size > 1)
    {
        ostringstream buffer;

        buffer << "OpenNN Exception: DataSet class.\n"
               << "Tensor<type, 1> get_variable(const string&) const method.\n"
               << "Variable: " << variable_name << " appears more than once in the data set.\n";

        throw logic_error(buffer.str());
    }

#endif
    return data.chip(variable_index(0), 1);

}


/// Returns a given set of samples of a single variable in the data set.
/// @param variable_index Index of the variable.
/// @param samples_indices Indices of the

Tensor<type, 1> DataSet::get_variable_data(const Index& variable_index, const Tensor<Index, 1>& samples_indices) const
{

#ifdef __OPENNN_DEBUG__

    const Index variables_number = get_variables_number();

    if(variable_index >= variables_number)
    {
        ostringstream buffer;

        buffer << "OpenNN Exception: DataSet class.\n"
               << "Tensor<type, 1> get_variable(const Index&, const Tensor<Index, 1>&) const method.\n"
               << "Index of variable must be less than number of \n";

        throw logic_error(buffer.str());
    }

#endif

    const Index samples_indices_size = samples_indices.size();

    Tensor<type, 1 > column(samples_indices_size);

    for(Index i = 0; i < samples_indices_size; i++)
    {
        Index sample_index = samples_indices(i);

        column(i) = data(sample_index, variable_index);
    }

    return column;
}


/// Returns a given set of samples of a single variable in the data set.
/// @param variable_name Name of the variable.
/// @param samples_indices Indices of the

Tensor<type, 1> DataSet::get_variable_data(const string& variable_name, const Tensor<Index, 1>& samples_indices) const
{

    const Tensor<string, 1> variable_names = get_variables_names();

    Index size = 0;

    for(Index i = 0; i < variable_names.size(); i++)
    {
        if(variable_names(i) ==  variable_name) size++;
    }

    Tensor<Index, 1> variable_index(size);

    Index index = 0;

    for(Index i = 0; i < variable_names.size(); i++)
    {
        if(variable_names(i) ==  variable_name)
        {
            variable_index(index) = i;

            index++;
        }
    }

#ifdef __OPENNN_DEBUG__

    const Index variables_size = variable_index.size();

    if(variables_size == 0)
    {
        ostringstream buffer;

        buffer << "OpenNN Exception: DataSet class.\n"
               << "Tensor<type, 1> get_variable(const string&) const method.\n"
               << "Variable: " << variable_name << " does not exist.\n";

        throw logic_error(buffer.str());
    }

    if(variables_size > 1)
    {
        ostringstream buffer;

        buffer << "OpenNN Exception: DataSet class.\n"
               << "Tensor<type, 1> get_variable(const string&, const Tensor<Index, 1>&) const method.\n"
               << "Variable: " << variable_name << " appears more than once in the data set.\n";

        throw logic_error(buffer.str());
    }

#endif

    const Index samples_indices_size = samples_indices.size();

    Tensor<type, 1 > column(samples_indices_size);

    for(Index i = 0; i < samples_indices_size; i++)
    {
        Index sample_index = samples_indices(i);

        column(i) = data(sample_index, variable_index(0));
    }

    return column;
}


Tensor<Tensor<string, 1>, 1> DataSet::get_data_file_preview() const
{
    return data_file_preview;
}


Tensor<type, 2> DataSet::get_subtensor_data(const Tensor<Index, 1> & rows_indices, const Tensor<Index, 1> & variables_indices) const
{
    const Index rows_number = rows_indices.size();
    const Index variables_number = variables_indices.size();

    Tensor<type, 2> subtensor(rows_indices.size(), variables_indices.size());

    Index row_index;
    Index variable_index;

    const Tensor<type, 2>& data = get_data();

    for(Index i = 0; i < rows_number; i++)
    {
        row_index = rows_indices(i);

        for(Index j = 0; j < variables_number; j++)
        {
            variable_index = variables_indices(j);

            subtensor(i, j) = data(row_index, variable_index);
        }
    }

    return subtensor;
}


/// Sets zero samples and zero variables in the data set.

void DataSet::set()
{
    data_file_name = "";

    data.resize(0,0);
}


/// Sets all variables from a data matrix.
/// @param new_data Data matrix.

void DataSet::set(const Tensor<type, 2>& new_data)
{
    data_file_name = "";

    const Index variables_number = new_data.dimension(1);
    const Index samples_number = new_data.dimension(0);

    set(samples_number, variables_number);

    data = new_data;

    set_default_columns_uses();
}


/// Sets new numbers of samples and variables in the inputs targets data set.
/// All the samples are set for training.
/// All the variables are set as inputs.
/// @param new_samples_number Number of
/// @param new_variables_number Number of variables.

void DataSet::set(const Index& new_samples_number, const Index& new_variables_number)
{
#ifdef __OPENNN_DEBUG__

    if(new_samples_number == 0)
    {
        ostringstream buffer;

        buffer << "OpenNN Exception: DataSet class.\n"
               << "void set(const Index&, const Index&) method.\n"
               << "Number of samples must be greater than zero.\n";

        throw logic_error(buffer.str());
    }

    if(new_variables_number == 0)
    {
        ostringstream buffer;

        buffer << "OpenNN Exception: DataSet class.\n"
               << "void set(const Index&, const Index&) method.\n"
               << "Number of variables must be greater than zero.\n";

        throw logic_error(buffer.str());
    }

#endif

    data = Tensor<type, 2>(new_samples_number, new_variables_number);

    columns.resize(new_variables_number);

    for(Index index = 0; index < new_variables_number-1; index++)
    {
        columns(index).name = "column_" + to_string(index+1);
        columns(index).column_use = Input;
        columns(index).type = Numeric;
    }

    columns(new_variables_number-1).name = "column_" + to_string(new_variables_number);
    columns(new_variables_number-1).column_use = Target;
    columns(new_variables_number-1).type = Numeric;

    samples_uses.resize(new_samples_number);
    split_samples_random();
}


/// Sets new numbers of samples and inputs and target variables in the data set.
/// The variables in the data set are the number of inputs plus the number of targets.
/// @param new_samples_number Number of
/// @param new_inputs_number Number of input variables.
/// @param new_targets_number Number of target variables.

void DataSet::set(const Index& new_samples_number,
                  const Index& new_inputs_number,
                  const Index& new_targets_number)
{

    data_file_name = "";

    const Index new_variables_number = new_inputs_number + new_targets_number;

    data.resize(new_samples_number, new_variables_number);

    columns.resize(new_variables_number);

    for(Index i = 0; i < new_variables_number; i++)
    {
        if(i < new_inputs_number)
        {
            columns(i).name = "column_" + to_string(i+1);
            columns(i).column_use = Input;
            columns(i).type = Numeric;
        }
        else
        {
            columns(i).name = "column_" + to_string(i+1);
            columns(i).column_use = Target;
            columns(i).type = Numeric;
        }
    }

    input_variables_dimensions.resize(new_inputs_number);

    samples_uses.resize(new_samples_number);
    split_samples_random();
}


/// Sets the members of this data set object with those from another data set object.
/// @param other_data_set Data set object to be copied.

void DataSet::set(const DataSet& other_data_set)
{
    data_file_name = other_data_set.data_file_name;

    has_columns_names = other_data_set.has_columns_names;

    separator = other_data_set.separator;

    missing_values_label = other_data_set.missing_values_label;

    data = other_data_set.data;

    columns = other_data_set.columns;

    display = other_data_set.display;
}


/// Sets the data set members from a XML document.
/// @param data_set_document TinyXML document containing the member data.

void DataSet::set(const tinyxml2::XMLDocument& data_set_document)
{
    set_default();

    from_XML(data_set_document);
}


/// Sets the data set members by loading them from a XML file.
/// @param file_name Data set XML file_name.

void DataSet::set(const string& file_name)
{
    load(file_name);
}

/// Sets a new display value.
/// If it is set to true messages from this class are to be displayed on the screen;
/// if it is set to false messages from this class are not to be displayed on the screen.
/// @param new_display Display value.

void DataSet::set_display(const bool& new_display)
{
    display = new_display;
}


/// Sets the default member values:
/// <ul>
/// <li> Display: True.
/// </ul>

void DataSet::set_default()
{
    const int n = omp_get_max_threads();
    NonBlockingThreadPool* non_blocking_thread_pool = new NonBlockingThreadPool(n);
    thread_pool_device = new ThreadPoolDevice(non_blocking_thread_pool, n);

    has_columns_names = false;

    separator = Comma;

    missing_values_label = "NA";

    lags_number = 0;

    steps_ahead = 0;

    set_default_columns_uses();

    set_default_columns_names();
}


/// Sets a new data matrix.
/// The number of rows must be equal to the number of
/// The number of columns must be equal to the number of variables.
/// Indices of all training, selection and testing samples and inputs and target variables do not change.
/// @param new_data Data matrix.

void DataSet::set_data(const Tensor<type, 2>& new_data)
{

    const Index samples_number = new_data.dimension(0);
    const Index variables_number = new_data.dimension(1);

    set(samples_number, variables_number);

    data = new_data;
}

void DataSet::set_time_series_data(const Tensor<type, 2>& new_data)
{
    time_series_data = new_data;
}

/// Sets the name of the data file.
/// It also loads the data from that file.
/// Moreover, it sets the variables and samples objects.
/// @param new_data_file_name Name of the file containing the data.

void DataSet::set_data_file_name(const string& new_data_file_name)
{
    data_file_name = new_data_file_name;
}


/// Sets if the data file contains a header with the names of the columns.

void DataSet::set_has_columns_names(const bool& new_has_columns_names)
{
    has_columns_names = new_has_columns_names;
}


/// Sets if the data file contains rows label.

void DataSet::set_has_rows_label(const bool& new_has_rows_label)
{
    has_rows_labels = new_has_rows_label;
}


/// Sets a new separator.
/// @param new_separator Separator value.

void DataSet::set_separator(const Separator& new_separator)
{
    separator = new_separator;
}


/// Sets a new separator from a char.
/// @param new_separator Char with the separator value.

void DataSet::set_separator(const char& new_separator)
{
    if(new_separator == ' ')
    {
        separator = Space;
    }
    else if(new_separator == '\t')
    {
        separator = Tab;
    }
    else if(new_separator == ',')
    {
        separator = Comma;
    }
    else if(new_separator == ';')
    {
        separator = Semicolon;
    }
    else
    {
        ostringstream buffer;

        buffer << "OpenNN Exception: DataSet class.\n"
               << "void set_separator(const char&) method.\n"
               << "Unknown separator: " << new_separator << ".\n";

        throw logic_error(buffer.str());
    }
}


/// Sets a new separator from a string.
/// @param new_separator Char with the separator value.

void DataSet::set_separator(const string& new_separator_string)
{
    if(new_separator_string == "Space")
    {
        separator = Space;
    }
    else if(new_separator_string == "Tab")
    {
        separator = Tab;
    }
    else if(new_separator_string == "Comma")
    {
        separator = Comma;
    }
    else if(new_separator_string == "Semicolon")
    {
        separator = Semicolon;
    }
    else
    {
        ostringstream buffer;

        buffer << "OpenNN Exception: DataSet class.\n"
               << "void set_separator(const string&) method.\n"
               << "Unknown separator: " << new_separator_string << ".\n";

        throw logic_error(buffer.str());
    }
}



/// Sets a new label for the missing values.
/// @param new_missing_values_label Label for the missing values.

void DataSet::set_missing_values_label(const string& new_missing_values_label)
{
#ifdef __OPENNN_DEBUG__

    if(get_trimmed(new_missing_values_label).empty())
    {
       ostringstream buffer;

       buffer << "OpenNN Exception: DataSet class.\n"
              << "void set_missing_values_label(const string&) method.\n"
              << "Missing values label cannot be empty.\n";

       throw logic_error(buffer.str());
    }

#endif

    missing_values_label = new_missing_values_label;
}


/// Sets a new method for the missing values.
/// @param new_missing_values_method Method for the missing values.

void DataSet::set_missing_values_method(const DataSet::MissingValuesMethod& new_missing_values_method)
{
    missing_values_method = new_missing_values_method;
}


void DataSet::set_missing_values_method(const string & new_missing_values_method)
{
    if(new_missing_values_method == "Unuse")
    {
        missing_values_method = Unuse;
    }
    else if(new_missing_values_method == "Mean")
    {
        missing_values_method = Mean;
    }
    else if(new_missing_values_method == "Median")
    {
        missing_values_method = Median;
    }
    else
    {
        ostringstream buffer;

        buffer << "OpenNN Exception: DataSet class.\n"
               << "void set_missing_values_method(const string & method.\n"
               << "Not known method type.\n";

        throw logic_error(buffer.str());
    }
}


/// Sets a new number of lags to be defined for a time series prediction application.
/// When loading the data file, the time series data will be modified according to this number.
/// @param new_lags_number Number of lags(x-1, ..., x-l) to be used.

void DataSet::set_lags_number(const Index& new_lags_number)
{
    lags_number = new_lags_number;
}


/// Sets a new number of steps ahead to be defined for a time series prediction application.
/// When loading the data file, the time series data will be modified according to this number.
/// @param new_steps_ahead_number Number of steps ahead to be used.

void DataSet::set_steps_ahead_number(const Index& new_steps_ahead_number)
{
    steps_ahead = new_steps_ahead_number;
}


/// Sets the new position where the time data is located in the data set.
/// @param new_time_index Position where the time data is located.

void DataSet::set_time_index(const Index& new_time_index)
{
    time_index = new_time_index;
}


void DataSet::set_thread_pool_device(ThreadPoolDevice* new_thread_pool_device)
{
//    //if(thread_pool_device != nullptr) delete thread_pool_device;
    if(thread_pool_device != nullptr) thread_pool_device = nullptr;

    thread_pool_device = new_thread_pool_device;
}


/// Sets a new number of samples in the data set.
/// All samples are also set for training.
/// The indices of the inputs and target variables do not change.
/// @param new_samples_number Number of samples.

void DataSet::set_samples_number(const Index& new_samples_number)
{
    const Index variables_number = get_variables_number();

    set(new_samples_number,variables_number);
}


/// Removes the input of target indices of that variables with zero standard deviation.
/// It might change the size of the vectors containing the inputs and targets indices.

Tensor<string, 1> DataSet::unuse_constant_columns()
{
    const Index columns_number = get_columns_number();

#ifdef __OPENNN_DEBUG__

    if(columns_number == 0)
    {
        ostringstream buffer;

        buffer << "OpenNN Exception: DataSet class.\n"
               << "Tensor<string, 1> unuse_constant_columns() method.\n"
               << "Number of columns is zero.\n";

        throw logic_error(buffer.str());
    }

#endif

    Tensor<Index, 1> used_samples_indices = get_used_samples_indices();

    Tensor<string, 1> constant_columns(0);

    Index variable_index = 0;

    for(Index i = 0; i < columns_number; i++)
    {


        if(columns(i).column_use == Input)
        {

            if(columns(i).type == Categorical)
            {

                const Index categories_number = columns(i).categories.size();

                bool is_constant = true;

                for(Index j = 0; j < categories_number; j++)
                {

                    const type column_standard_deviation = standard_deviation(data.chip(variable_index+j,1), used_samples_indices);
                    if((column_standard_deviation - 0) > numeric_limits<type>::min())
                    {
                        is_constant = false;
                        break;
                    }

                }

                if(is_constant) columns(i).set_use(UnusedVariable);

                constant_columns = push_back(constant_columns, columns(i).name);

            }
            else
            {

                const type column_standard_deviation = standard_deviation(data.chip(variable_index,1), used_samples_indices);

                if((column_standard_deviation - 0) < numeric_limits<type>::min())

                {
                    columns(i).set_use(UnusedVariable);

                    constant_columns = push_back(constant_columns, columns(i).name);

                }
            }
        }

        columns(i).type == Categorical ? variable_index += columns(i).categories.size() : variable_index++;

    }
    return constant_columns;
}


/// Removes the training, selection and testing indices of that samples which are repeated in the data matrix.
/// It might change the size of the vectors containing the training, selection and testing indices.

Tensor<Index, 1> DataSet::unuse_repeated_samples()
{
    const Index samples_number = get_samples_number();

#ifdef __OPENNN_DEBUG__

    if(samples_number == 0)
    {
        ostringstream buffer;

        buffer << "OpenNN Exception: DataSet class.\n"
               << "Tensor<Index, 1> unuse_repeated_samples() method.\n"
               << "Number of samples is zero.\n";

        throw logic_error(buffer.str());
    }

#endif

    Tensor<Index, 1> repeated_samples;

    Tensor<type, 1> sample_i;
    Tensor<type, 1> sample_j;

    #pragma omp parallel for private(sample_i, sample_j) schedule(dynamic)

    for(Index i = 0; i < static_cast<Index>(samples_number); i++)
    {
        sample_i = get_sample_data(i);

        for(Index j = static_cast<Index>(i+1); j < samples_number; j++)
        {
            sample_j = get_sample_data(j);

            if(get_sample_use(j) != UnusedSample
                    && std::equal(sample_i.data(), sample_i.data()+sample_i.size(), sample_j.data()))
            {
                set_sample_use(j, UnusedSample);

                repeated_samples = push_back(repeated_samples, j);
            }
        }
    }

    return repeated_samples;
}


/// Return unused variables without correlation.
/// @param minimum_correlation Minimum correlation between variables.

Tensor<string, 1> DataSet::unuse_uncorrelated_columns(const type& minimum_correlation)
{
    Tensor<string, 1> unused_columns;

    const Tensor<CorrelationResults, 2> correlations = calculate_input_target_columns_correlations();

    const Index input_columns_number = get_input_columns_number();
    const Index target_columns_number = get_target_columns_number();

    const Tensor<Index, 1> input_columns_indices = get_input_columns_indices();

    for(Index i = 0; i < input_columns_number; i++)
    {
        const Index index = input_columns_indices(i);

        for(Index j = 0; j < target_columns_number; j++)
        {
            if(columns(index).column_use != UnusedVariable && abs(correlations(i,j).correlation) < minimum_correlation)
            {
                columns(index).set_use(UnusedVariable);

                unused_columns = push_back(unused_columns, columns(index).name);
            }
        }
    }

    return unused_columns;
}


/// Returns the distribution of each of the columns. In the case of numeric columns, it returns a
/// histogram, for the case of categorical columns, it returns the frequencies of each category nad for the
/// binary columns it returns the frequencies of the positives and negatives.
/// The default number of bins is 10.
/// @param bins_number Number of bins.

Tensor<Histogram, 1> DataSet::calculate_columns_distribution(const Index& bins_number) const
{
    const Index columns_number = columns.size();
    const Index used_columns_number = get_used_columns_number();
    const Tensor<Index, 1> used_samples_indices = get_used_samples_indices();
    const Index used_samples_number = used_samples_indices.size();

    Tensor<Histogram, 1> histograms(used_columns_number);

    Index variable_index = 0;
    Index used_column_index = 0;

    for(Index i = 0; i < columns_number; i++)
    {
        if(columns(i).type == Numeric)
        {
            if(columns(i).column_use == UnusedVariable)
            {
                variable_index++;
            }
            else
            {
                Tensor<type, 1> column(used_samples_number);

                for(Index j = 0; j < used_samples_number; j++)
                {
                    column(j) = data(used_samples_indices(j), variable_index);
                }

                histograms(used_column_index) = histogram(column, bins_number);

                variable_index++;
                used_column_index++;
            }
        }
        else if(columns(i).type == Categorical)
        {
            const Index categories_number = columns(i).get_categories_number();

            if(columns(i).column_use == UnusedVariable)
            {
                variable_index += categories_number;
            }
            else
            {
                Tensor<Index, 1> categories_frequencies(categories_number);
                categories_frequencies.setZero();
                Tensor<type, 1> centers(categories_number);

                for(Index j = 0; j < categories_number; j++)
                {
                    for(Index k = 0; k < used_samples_number; k++)
                    {
                        if(abs(data(used_samples_indices(k), variable_index) - 1) < numeric_limits<type>::min())
                        {
                            categories_frequencies(j)++;
                        }
                    }

                    centers(j) = static_cast<type>(j);

                    variable_index++;
                }

                histograms(used_column_index).frequencies = categories_frequencies;
                histograms(used_column_index).centers = centers;

                used_column_index++;
            }
        }
        else if(columns(i).type == Binary)
        {
            if(columns(i).column_use == UnusedVariable)
            {
                variable_index++;
            }
            else
            {
                Tensor<Index, 1> binary_frequencies(2);
                binary_frequencies.setZero();

                for(Index j = 0; j < used_samples_number; j++)
                {
                    if(fabsf(data(used_samples_indices(j), variable_index) - 1) < numeric_limits<type>::min())
                    {
                        binary_frequencies(0)++;
                    }
                    else
                    {
                        binary_frequencies(1)++;
                    }
                }

                histograms(used_column_index).frequencies = binary_frequencies;
                variable_index++;
                used_column_index++;
            }
        }
        else // Time @todo
        {
            variable_index++;
        }
    }

    return histograms;
}


/// Returns a vector of subvectors with the values of a box and whiskers plot.
/// The size of the vector is equal to the number of used variables.
/// The size of the subvectors is 5 and they consist on:
/// <ul>
/// <li> Minimum
/// <li> First quartile
/// <li> Second quartile
/// <li> Third quartile
/// <li> Maximum
/// </ul>

Tensor<BoxPlot, 1> DataSet::calculate_columns_box_plots() const
{
    Index used_columns_number = get_used_columns_number();

    Index columns_number = get_columns_number();

    const Tensor<Index, 1> used_samples_indices = get_used_samples_indices();

    Tensor<BoxPlot, 1> box_plots(used_columns_number);

    Index used_column_index = 0;
    Index variable_index = 0;

    for(Index i = 0; i < columns_number; i++)
    {
        if(columns(i).type == Numeric || columns(i).type == Binary)
        {
            if(columns(i).column_use != UnusedVariable)
            {
                cout << "Column: " << columns(i).name << endl;

                box_plots(used_column_index) = box_plot(data.chip(variable_index, 1), used_samples_indices);

                cout << "min: " << box_plots(used_column_index).minimum << endl;
                cout << "max: " << box_plots(used_column_index).maximum << endl;


                used_column_index++;
            }

            variable_index++;
        }
        else if(columns(i).type == Categorical)
        {
            variable_index += columns(i).get_categories_number();
        }
        else
        {
            variable_index++;
        }
    }

    return box_plots;
}


/// Counts the number of used negatives of the selected target.
/// @param target_index Index of the target to evaluate.

Index DataSet::calculate_used_negatives(const Index& target_index) const
{
    Index negatives = 0;

    const Tensor<Index, 1> used_indices = get_used_samples_indices();

    const Index used_samples_number = used_indices.size();

    for(Index i = 0; i < used_samples_number; i++)
    {
        const Index training_index = used_indices(i);

        if(fabsf(data(training_index, target_index)) < numeric_limits<type>::min())
        {
            negatives++;
        }
        else if(fabsf(data(training_index, target_index) - static_cast<type>(1)) > static_cast<type>(1.0e-3))
        {
            ostringstream buffer;

            buffer << "OpenNN Exception: DataSet class.\n"
                   << "Index calculate_used_negatives(const Index&) const method.\n"
                   << "Training sample is neither a positive nor a negative: " << data(training_index, target_index) << endl;

            throw logic_error(buffer.str());
        }
    }

    return negatives;
}


/// Counts the number of negatives of the selected target in the training data.
/// @param target_index Index of the target to evaluate.

Index DataSet::calculate_training_negatives(const Index& target_index) const
{
    Index negatives = 0;

    const Tensor<Index, 1> training_indices = get_training_samples_indices();

    const Index training_samples_number = training_indices.size();

    for(Index i = 0; i < training_samples_number; i++)
    {
        const Index training_index = training_indices(i);

        if(fabsf(data(training_index, target_index)) < numeric_limits<type>::min())
        {
            negatives++;
        }
        else if(fabsf(data(training_index, target_index) - static_cast<type>(1)) > static_cast<type>(1.0e-3))
        {
            ostringstream buffer;

            buffer << "OpenNN Exception: DataSet class.\n"
                   << "Index calculate_training_negatives(const Index&) const method.\n"
                   << "Training sample is neither a positive nor a negative: " << data(training_index, target_index) << endl;

            throw logic_error(buffer.str());
        }
    }

    return negatives;
}


/// Counts the number of negatives of the selected target in the selection data.
/// @param target_index Index of the target to evaluate.

Index DataSet::calculate_selection_negatives(const Index& target_index) const
{
    Index negatives = 0;

    const Index selection_samples_number = get_selection_samples_number();

    const Tensor<Index, 1> selection_indices = get_selection_samples_indices();

    for(Index i = 0; i < static_cast<Index>(selection_samples_number); i++)
    {
        const Index selection_index = selection_indices(i);

        if(fabsf(data(selection_index, target_index)) < numeric_limits<type>::min())
        {
            negatives++;
        }
        else if(fabsf(data(selection_index, target_index) - 1) > numeric_limits<type>::min())
        {
            ostringstream buffer;

            buffer << "OpenNN Exception: DataSet class.\n"
                   << "Index calculate_testing_negatives(const Index&) const method.\n"
                   << "Selection sample is neither a positive nor a negative: " << data(selection_index, target_index) << endl;

            throw logic_error(buffer.str());
        }
    }

    return negatives;
}


/// Counts the number of negatives of the selected target in the testing data.
/// @param target_index Index of the target to evaluate.

Index DataSet::calculate_testing_negatives(const Index& target_index) const
{
    Index negatives = 0;

    const Index testing_samples_number = get_testing_samples_number();

    const Tensor<Index, 1> testing_indices = get_testing_samples_indices();

    for(Index i = 0; i < static_cast<Index>(testing_samples_number); i++)
    {
        const Index testing_index = testing_indices(i);

        if(data(testing_index, target_index) < numeric_limits<type>::min())
        {
            negatives++;
        }
    }

    return negatives;
}


/// Returns a vector of vectors containing some basic descriptives of all the variables in the data set.
/// The size of this vector is four. The subvectors are:
/// <ul>
/// <li> Minimum.
/// <li> Maximum.
/// <li> Mean.
/// <li> Standard deviation.
/// </ul>

Tensor<Descriptives, 1> DataSet::calculate_variables_descriptives() const
{
    return descriptives(data);
}


/// Returns a vector of vectors containing some basic descriptives of the used variables and samples
/// The size of this vector is four. The subvectors are:
/// <ul>
/// <li> Minimum.
/// <li> Maximum.
/// <li> Mean.
/// <li> Standard deviation.
/// </ul>

Tensor<Descriptives, 1> DataSet::calculate_used_variables_descriptives() const
{
    const Tensor<Index, 1> used_samples_indices = get_used_samples_indices();
    const Tensor<Index, 1> used_variables_indices = get_used_variables_indices();

    cout << "Used variables indices: " << used_variables_indices << endl;

    return descriptives(data, used_samples_indices, used_variables_indices);
}


/// Calculate the descriptives of the samples with positive targets in binary classification problems.
/// @todo Low priority.

Tensor<Descriptives, 1> DataSet::calculate_columns_descriptives_positive_samples() const
{

#ifdef __OPENNN_DEBUG__

    const Index targets_number = get_target_variables_number();

    if(targets_number != 1)
    {
        ostringstream buffer;

        buffer << "OpenNN Exception: DataSet class.\n"
               << "Tensor<type, 2> calculate_columns_descriptives_positive_samples() const method.\n"
               << "Number of targets muste be 1.\n";

        throw logic_error(buffer.str());
    }
#endif

    const Index target_index = get_target_variables_indices()(0);


    const Tensor<Index, 1> used_samples_indices = get_used_samples_indices();
    const Tensor<Index, 1> input_variables_indices = get_input_variables_indices();

    const Index samples_number = used_samples_indices.size();

    // Count used positive samples

    Index positive_samples_number = 0;

    for (Index i = 0; i < samples_number; i++)
    {
        Index sample_index = used_samples_indices(i);

        if(abs(data(sample_index, target_index) - 1) < numeric_limits<type>::min()) positive_samples_number++;
    }

        // Get used positive samples indices

    Tensor<Index, 1> positive_used_samples_indices(positive_samples_number);
    Index positive_sample_index = 0;

    for(Index i = 0; i < samples_number; i++)
    {
        Index sample_index = used_samples_indices(i);

        if(abs(data(sample_index, target_index) - 1) < numeric_limits<type>::min())
        {
            positive_used_samples_indices(positive_sample_index) = sample_index;
            positive_sample_index++;
        }
    }

    return descriptives(data, positive_used_samples_indices, input_variables_indices);
}


/// Calculate the descriptives of the samples with neagtive targets in binary classification problems.
/// @todo Low priority.

Tensor<Descriptives, 1> DataSet::calculate_columns_descriptives_negative_samples() const
{

#ifdef __OPENNN_DEBUG__

    const Index targets_number = get_target_variables_number();

    if(targets_number != 1)
    {
        ostringstream buffer;

        buffer << "OpenNN Exception: DataSet class.\n"
               << "Tensor<type, 2> calculate_columns_descriptives_positive_samples() const method.\n"
               << "Number of targets muste be 1.\n";

        throw logic_error(buffer.str());
    }
#endif

    const Index target_index = get_target_variables_indices()(0);

    const Tensor<Index, 1> used_samples_indices = get_used_samples_indices();
    const Tensor<Index, 1> input_variables_indices = get_input_variables_indices();

    const Index samples_number = used_samples_indices.size();

    // Count used negative samples

    Index negative_samples_number = 0;

    for (Index i = 0; i < samples_number; i++)
    {
        Index sample_index = used_samples_indices(i);

        if(data(sample_index, target_index) < numeric_limits<type>::min()) negative_samples_number++;
    }

    // Get used negative samples indices

    Tensor<Index, 1> negative_used_samples_indices(negative_samples_number);
    Index negative_sample_index = 0;

    for(Index i = 0; i < samples_number; i++)
    {
        Index sample_index = used_samples_indices(i);

        if(data(sample_index, target_index) < numeric_limits<type>::min())
        {
            negative_used_samples_indices(negative_sample_index) = sample_index;
            negative_sample_index++;
        }

    }

    return descriptives(data, negative_used_samples_indices, input_variables_indices);
}


/// Returns a matrix with the data set descriptive statistics.
/// @param class_index Data set index number to make the descriptive statistics.

Tensor<Descriptives, 1> DataSet::calculate_columns_descriptives_categories(const Index& class_index) const
{
    const Tensor<Index, 1> used_samples_indices = get_used_samples_indices();
    const Tensor<Index, 1> input_variables_indices = get_input_variables_indices();

    const Index samples_number = used_samples_indices.size();

    // Count used class samples

    Index class_samples_number = 0;

    for (Index i = 0; i < samples_number; i++)
    {
        Index sample_index = used_samples_indices(i);

        if(abs(data(sample_index, class_index) - 1) < numeric_limits<type>::min()) class_samples_number++;
    }

    // Get used class samples indices

    Tensor<Index, 1> class_used_samples_indices(class_samples_number);
    class_used_samples_indices.setZero();
    Index class_sample_index = 0;

    for(Index i = 0; i < samples_number; i++)
    {
        Index sample_index = used_samples_indices(i);

        if(abs(data(sample_index, class_index) - 1) < numeric_limits<type>::min())
        {
            class_used_samples_indices(class_sample_index) = sample_index;
            class_sample_index++;
        }
    }

    return descriptives(data, class_used_samples_indices, input_variables_indices);
}


/// Returns a vector of vectors containing some basic descriptives of all variables on the training
/// The size of this vector is two. The subvectors are:
/// <ul>
/// <li> Training data minimum.
/// <li> Training data maximum.
/// <li> Training data mean.
/// <li> Training data standard deviation.
/// </ul>

Tensor<Descriptives, 1> DataSet::calculate_columns_descriptives_training_samples() const
{
    const Tensor<Index, 1> training_indices = get_training_samples_indices();

    const Tensor<Index, 1> used_indices = get_used_columns_indices();

    return descriptives(data, training_indices, used_indices);
}


/// Returns a vector of vectors containing some basic descriptives of all variables on the selection
/// The size of this vector is two. The subvectors are:
/// <ul>
/// <li> Selection data minimum.
/// <li> Selection data maximum.
/// <li> Selection data mean.
/// <li> Selection data standard deviation.
/// </ul>

Tensor<Descriptives, 1> DataSet::calculate_columns_descriptives_selection_samples() const
{
    const Tensor<Index, 1> selection_indices = get_selection_samples_indices();

    const Tensor<Index, 1> used_indices = get_used_columns_indices();

    return descriptives(data, selection_indices, used_indices);
}


/// Returns a vector of Descriptives structures with some basic statistics of the input variables on the used
/// This includes the minimum, maximum, mean and standard deviation.
/// The size of this vector is the number of inputs.

Tensor<Descriptives, 1> DataSet::calculate_input_variables_descriptives() const
{
    const Tensor<Index, 1> used_indices = get_used_samples_indices();

    const Tensor<Index, 1> input_variables_indices = get_input_variables_indices();

    return descriptives(data, used_indices, input_variables_indices);
}


/// Returns a vector of vectors with some basic descriptives of the target variables on all
/// The size of this vector is four. The subvectors are:
/// <ul>
/// <li> Target variables minimum.
/// <li> Target variables maximum.
/// <li> Target variables mean.
/// <li> Target variables standard deviation.
/// </ul>

Tensor<Descriptives, 1> DataSet::calculate_target_variables_descriptives() const
{
    const Tensor<Index, 1> used_indices = get_used_samples_indices();

    const Tensor<Index, 1> target_variables_indices = get_target_variables_indices();

    return descriptives(data, used_indices, target_variables_indices);
}


/// Returns a vector containing the minimums of the input variables.

Tensor<type, 1> DataSet::calculate_input_variables_minimums() const
{
    return columns_minimums(data, get_used_samples_indices(), get_input_variables_indices());
}


/// Returns a vector containing the minimums of the target variables.

Tensor<type, 1> DataSet::calculate_target_variables_minimums() const
{
    return columns_minimums(data, get_used_samples_indices(), get_target_variables_indices());
}



/// Returns a vector containing the maximums of the input variables.

Tensor<type, 1> DataSet::calculate_input_variables_maximums() const
{
    return columns_maximums(data, get_used_samples_indices(), get_input_variables_indices());
}


/// Returns a vector containing the maximums of the target variables.

Tensor<type, 1> DataSet::calculate_target_variables_maximums() const
{
    return columns_maximums(data, get_used_samples_indices(), get_target_variables_indices());
}


/// Returns a vector containing the maximum of the used variables.

Tensor<type, 1> DataSet::calculate_used_variables_minimums() const
{
    return columns_minimums(data, get_used_samples_indices(), get_used_variables_indices());
}

/// Returns a vector containing the means of a set of given variables.
/// @param variables_indices Indices of the variables.

Tensor<type, 1> DataSet::calculate_variables_means(const Tensor<Index, 1>& variables_indices) const
{
    const Index variables_number = variables_indices.size();

    Tensor<type, 1> means(variables_number);

    #pragma omp parallel for

    for(Index i = 0; i < variables_number; i++)
    {
        const Index variable_index = variables_indices(i);

        const Tensor<type, 0> mean = data.chip(variable_index,1).mean();

        means(i) = mean(0);
    }

    return means;
}


/// Returns a vector with some basic descriptives of the given input variable on all
/// The size of this vector is four:
/// <ul>
/// <li> Input variable minimum.
/// <li> Input variable maximum.
/// <li> Input variable mean.
/// <li> Input variable standard deviation.
/// </ul>
/// @todo

Descriptives DataSet::calculate_input_descriptives(const Index& input_index) const
{
//    return descriptives_missing_values(data.chip(input_index,1));

    return Descriptives();
}


Tensor<type, 1> DataSet::calculate_used_targets_mean() const
{
    const Tensor<Index, 1> used_indices = get_used_samples_indices();

    const Tensor<Index, 1> target_variables_indices = get_target_variables_indices();

    return mean(data, used_indices, target_variables_indices);
}



/// Returns the mean values of the target variables on the selection

Tensor<type, 1> DataSet::calculate_selection_targets_mean() const
{
    const Tensor<Index, 1> selection_indices = get_selection_samples_indices();

    const Tensor<Index, 1> target_variables_indices = get_target_variables_indices();

    return mean(data, selection_indices, target_variables_indices);
}


/// Returns the value of the gmt that has the data set, by default it is 0.
/// This is recommended to use in forecasting problems.

Index DataSet::get_gmt() const
{
    return gmt;
}


/// Sets the value of the gmt, by default it is 0.
/// This is recommended to use in forecasting problems.

void DataSet::set_gmt(Index& new_gmt)
{
    gmt = new_gmt;
}


/// Calculates the correlations between all outputs and all inputs.
/// It returns a matrix with the data stored in CorrelationsResults format, where the number of rows is the input number
/// and number of columns is the target number.
/// Each element contains the correlation between a single input and a single target.

Tensor<CorrelationResults, 2> DataSet::calculate_input_target_columns_correlations() const
{
    const Index input_columns_number = get_input_columns_number();
    const Index target_columns_number = get_target_columns_number();

    const Tensor<Index, 1> input_columns_indices = get_input_columns_indices();
    Tensor<Index, 1> target_columns_indices = get_target_columns_indices();

    Tensor<CorrelationResults, 2> correlations(input_columns_number, target_columns_number);

//    #pragma omp parallel for

    for(Index i = 0; i < input_columns_number; i++)
    {
        const Index input_index = input_columns_indices(i);

        Tensor<type, 2> input = get_column_data(input_index);

        const ColumnType input_type = columns(input_index).type;

        for(Index j = 0; j < target_columns_number; j++)
        {
            const Index target_index = target_columns_indices(j);

            Tensor<type, 2> target = get_column_data(target_index);

            const ColumnType target_type = columns(target_index).type;

            cout << "Calculating " << columns(input_index).name << " - " << columns(target_index).name << " correlations. \n" ;

            if(input_type == Numeric && target_type == Numeric)
            {
                const TensorMap<Tensor<type,1>> input_column(input.data(), input.dimension(0));
                const TensorMap<Tensor<type,1>> target_column(target.data(), target.dimension(0));

                const CorrelationResults linear_correlation = linear_correlations(thread_pool_device, input_column, target_column);
                const CorrelationResults exponential_correlation = exponential_correlations(thread_pool_device, input_column, target_column);
                const CorrelationResults logarithmic_correlation = logarithmic_correlations(thread_pool_device, input_column, target_column);
                const CorrelationResults power_correlation = power_correlations(thread_pool_device, input_column, target_column);

                CorrelationResults strongest_correlation = linear_correlation;

                if(abs(exponential_correlation.correlation) > abs(strongest_correlation.correlation)) strongest_correlation = exponential_correlation;
                if(abs(logarithmic_correlation.correlation) > abs(strongest_correlation.correlation)) strongest_correlation = logarithmic_correlation;
                if(abs(power_correlation.correlation) > abs(strongest_correlation.correlation)) strongest_correlation = power_correlation;

                correlations(i,j) = strongest_correlation;
            }
            else if(input_type == Binary && target_type == Binary)
            {
                const TensorMap<Tensor<type,1>> input_column(input.data(), input.dimension(0));
                const TensorMap<Tensor<type,1>> target_column(target.data(), target.dimension(0));

                correlations(i,j) = linear_correlations(thread_pool_device, input_column, target_column);
            }
            else if(input_type == Categorical && target_type == Categorical)
            {
                correlations(i,j) = karl_pearson_correlations(thread_pool_device, input, target);
            }
            else if(input_type == Numeric && target_type == Binary)
            {
                const TensorMap<Tensor<type,1>> input_column(input.data(), input.dimension(0));
                const TensorMap<Tensor<type,1>> target_column(target.data(), target.dimension(0));

                correlations(i,j) = logistic_correlations(thread_pool_device, input_column, target_column);
            }
            else if(input_type == Binary && target_type == Numeric)
            {
                const TensorMap<Tensor<type,1>> input_column(input.data(), input.dimension(0));
                const TensorMap<Tensor<type,1>> target_column(target.data(), target.dimension(0));

                correlations(i,j) = logistic_correlations(thread_pool_device, input_column, target_column);
            }
            else if(input_type == Categorical && target_type == Numeric)
            {
                const TensorMap<Tensor<type,1>> target_column(target.data(), target.dimension(0));

                correlations(i,j) = multiple_logistic_correlations(thread_pool_device, input, target_column);
            }
            else if(input_type == Numeric && target_type == Categorical)
            {
                const TensorMap<Tensor<type,1>> input_column(input.data(), input.dimension(0));

                correlations(i,j) = multiple_logistic_correlations(thread_pool_device, target, input_column);
            }
            else
            {
                ostringstream buffer;

                buffer << "OpenNN Exception: DataSet class.\n"
                       << "Tensor<type, 2> calculate_input_target_columns_correlations() const method.\n"
                       << "Case not found: Column " << columns(input_index).name << " and Column " << columns(target_index).name << ".\n";

                throw logic_error(buffer.str());
            }

            cout << "Correlation: " << correlations(i,j).correlation << endl;
        }
    }

    return correlations;
}


/// Calculates the correlations between all outputs and all inputs.
/// It returns a matrix with the number of rows is the input number
/// and number of columns is the target number.
/// Each element contains the correlation between a single input and a single target.

Tensor<type, 2> DataSet::calculate_input_target_columns_correlations_values() const
{
    Tensor<CorrelationResults, 2> correlations = calculate_input_target_columns_correlations();

    const Index rows_number = correlations.dimension(0);
    const Index columns_number = correlations.dimension(1);

    Tensor<type, 2> correlations_values(rows_number, columns_number);

    for(Index i = 0; i < rows_number; i++)
    {
        for(Index j = 0; j < columns_number; j++)
        {
            correlations_values(i,j) = correlations(i,j).correlation;
        }
    }

    return correlations_values;
}


/// Returns true if the data contain missing values.

bool DataSet::has_nan() const
{
    for(Index i = 0; i < data.dimension(0); i++)
    {
        for(Index j = 0; j < data.dimension(1); j++)
        {
            if(::isnan(data(i,j))) return true;
        }
    }

    return false;
}


/// Returns true if the given row contains missing values.

bool DataSet::has_nan_row(const Index& row_index) const
{
    for(Index j = 0; j < data.dimension(1); j++)
    {
        if(::isnan(data(row_index,j))) return true;
    }

    return false;
}


/// Print on screen the information about the missing values in the data set.
/// <ul>
/// <li> Total number of missing values.
/// <li> Number of variables with missing values.
/// <li> Number of samples with missing values.
/// </ul>
/// @todo implement with indices of variables and samples?

void DataSet::print_missing_values_information() const
{  
//    const Index missing_values_number = data.count_nan();

//    cout << "Missing values number: " << missing_values_number << " (" << missing_values_number*100/data.size() << "%)" << endl;

//    const Index variables_with_missing_values = data.count_columns_with_nan();

//    cout << "Variables with missing values: " << variables_with_missing_values << " (" << variables_with_missing_values*100/data.dimension(1) << "%)" << endl;

//    const Index samples_with_missing_values = data.count_rows_with_nan();

//    cout << "Samples with missing values: " << samples_with_missing_values << " (" << samples_with_missing_values*100/data.dimension(0) << "%)" << endl;
}


/// Print on screen the correlation between targets and inputs.

void DataSet::print_input_target_columns_correlations() const
{
    const Index inputs_number = get_input_variables_number();
    const Index targets_number = get_target_variables_number();

    const Tensor<string, 1> inputs_names = get_input_variables_names();
    const Tensor<string, 1> targets_name = get_target_variables_names();

    const Tensor<RegressionResults, 2> correlations;// = calculate_input_target_columns_correlations();

    for(Index j = 0; j < targets_number; j++)
    {
        for(Index i = 0; i < inputs_number; i++)
        {
            cout << targets_name(j) << " - " << inputs_names(i) << ": " << correlations(i,j).correlation << endl;
        }
    }
}


/// This method print on screen the corretaliont between inputs and targets.
/// @param number Number of variables to be printed.
/// @todo

void DataSet::print_top_input_target_columns_correlations(const Index& number) const
{
    const Index inputs_number = get_input_columns_number();
    const Index targets_number = get_target_columns_number();

    const Tensor<string, 1> inputs_names = get_input_variables_names();
    const Tensor<string, 1> targets_name = get_target_variables_names();

    const Tensor<RegressionResults, 2> correlations;// = calculate_input_target_columns_correlations();

    Tensor<type, 1> target_correlations(inputs_number);

    Tensor<string, 2> top_correlations(inputs_number, 2);

    map<type,string> top_correlation;

    for(Index i = 0 ; i < inputs_number; i++)
    {
        for(Index j = 0 ; j < targets_number ; j++)
        {
//            top_correlation.insert(pair<type,string>(correlations(i,j), inputs_names(i) + " - " + targets_name(j)));
        }
    }

    map<type,string>::iterator it;

    for(it = top_correlation.begin(); it!=top_correlation.end(); it++)
    {
        cout << "Correlation:  " << (*it).first << "  between  " << (*it).second << "" << endl;
    }
}


/// Calculates the regressions between all outputs and all inputs.
/// It returns a matrix with the data stored in RegressionResults format, where the number of rows is the input number
/// and number of columns is the target number.
/// Each element contains the correlation between a single input and a single target.

Tensor<RegressionResults, 2> DataSet::calculate_input_target_columns_regressions() const
{
    const Index input_columns_number = get_input_columns_number();
    const Index target_columns_number = get_target_columns_number();

    const Tensor<Index, 1> input_columns_indices = get_input_columns_indices();
    Tensor<Index, 1> target_columns_indices = get_target_columns_indices();

    Tensor<RegressionResults, 2> regressions(input_columns_number, target_columns_number);

    //@todo check pragma, if uncommented, for does not work well.
//#pragma omp parallel for

    for(Index i = 0; i < input_columns_number; i++)
    {
        cout << endl;

        const Index input_index = input_columns_indices(i);

        Tensor<type, 2> input = get_column_data(input_index);

        const ColumnType input_type = columns(input_index).type;

        cout << "Calculating " << columns(input_columns_indices(i)).name;

        for(Index j = 0; j < target_columns_number; j++)
        {
            const Index target_index = target_columns_indices(j);

            Tensor<type, 2> target = get_column_data(target_index);

            const ColumnType target_type = columns(target_index).type;

            cout << " - " << columns(target_columns_indices(j)).name << " regression. \n" ;

            if(input_type == Numeric && target_type == Numeric)
            {
                const TensorMap<Tensor<type,1>> input_column(input.data(), input.dimension(0));
                const TensorMap<Tensor<type,1>> target_column(target.data(), target.dimension(0));

                const RegressionResults linear_regression = OpenNN::linear_regression(thread_pool_device, input_column, target_column);
                const RegressionResults exponential_regression = OpenNN::exponential_regression(thread_pool_device, input_column, target_column);
                const RegressionResults logarithmic_regression = OpenNN::logarithmic_regression(thread_pool_device, input_column, target_column);
                const RegressionResults power_regression = OpenNN::power_regression(thread_pool_device, input_column, target_column);

                RegressionResults strongest_regression = linear_regression;

                if(abs(exponential_regression.correlation) > abs(strongest_regression.correlation)) strongest_regression = exponential_regression;
                if(abs(logarithmic_regression.correlation) > abs(strongest_regression.correlation)) strongest_regression = logarithmic_regression;
                if(abs(power_regression.correlation) > abs(strongest_regression.correlation)) strongest_regression = power_regression;

                regressions(i,j) = strongest_regression;
            }
            else if(input_type == Binary && target_type == Binary)
            {
                const TensorMap<Tensor<type,1>> input_column(input.data(), input.dimension(0));
                const TensorMap<Tensor<type,1>> target_column(target.data(), target.dimension(0));

                regressions(i,j) = linear_regression(thread_pool_device, input_column, target_column);
            }
            else if(input_type == Numeric && target_type == Binary)
            {
                const TensorMap<Tensor<type,1>> input_column(input.data(), input.dimension(0));
                const TensorMap<Tensor<type,1>> target_column(target.data(), target.dimension(0));

                regressions(i,j) = logistic_regression(thread_pool_device, input_column, target_column);
            }
            else if(input_type == Binary && target_type == Numeric)
            {
                const TensorMap<Tensor<type,1>> input_column(input.data(), input.dimension(0));
                const TensorMap<Tensor<type,1>> target_column(target.data(), target.dimension(0));

                regressions(i,j) = logistic_regression(thread_pool_device, input_column, target_column);
            }
            else if(input_type == Categorical && target_type == Categorical)
            {
                // Nothing
            }
            else if(input_type == Categorical && target_type == Numeric)
            {
                // Nothing
            }
            else if(input_type == Numeric && target_type == Categorical)
            {
                // Nothing
            }
            else if(input_type == Binary && target_type == Categorical)
            {
                // nothing
            }
            else
            {
                ostringstream buffer;

                buffer << "OpenNN Exception: DataSet class.\n"
                       << "Tensor<type, 2> calculate_input_target_columns_regressions() const method.\n"
                       << "Case not found: Column " << columns(input_index).name << " and Column " << columns(target_index).name << ".\n";

                throw logic_error(buffer.str());
            }
        }
    }

    return regressions;
}


/// Calculate the correlation between each input in the data set.
/// Returns a matrix with the correlation values between variables in the data set.

Tensor<type, 2> DataSet::calculate_input_columns_correlations() const
{
    const Tensor<Index, 1> input_columns_indices = get_input_columns_indices();

    const Index input_columns_number = get_input_columns_number();

    Tensor<type, 2> correlations(input_columns_number, input_columns_number);
    correlations.setConstant(1);

    for(Index i = 0; i < input_columns_number; i++)
    {
        const Index current_input_index_i = input_columns_indices(i);

        const ColumnType type_i = columns(current_input_index_i).type;

        Tensor<type, 2> input_i = get_column_data(current_input_index_i);

        cout << "Calculating " << columns(current_input_index_i).name << " correlations. " << endl;

        #pragma omp parallel for

        for(Index j = i; j < input_columns_number; j++)
        {
            const Index current_input_index_j = input_columns_indices(j);

            const ColumnType type_j = columns(current_input_index_j).type;

            Tensor<type, 2> input_j = get_column_data(current_input_index_j);

            if(current_input_index_i == current_input_index_j)
            {
                correlations(i,j) = 1;
                continue;
            }

            if(type_i == Numeric && type_j == Numeric)
            {
                const TensorMap<Tensor<type, 1>> current_input_i(input_i.data(), input_i.dimension(0));
                const TensorMap<Tensor<type, 1>> current_input_j(input_j.data(), input_j.dimension(0));

                const type linear_correlation = OpenNN::linear_correlation(thread_pool_device, current_input_i, current_input_j);
                const type exponential_correlation = OpenNN::exponential_correlation(thread_pool_device, current_input_i, current_input_j);
                const type logarithmic_correlation = OpenNN::logarithmic_correlation(thread_pool_device, current_input_i, current_input_j);
                const type power_correlation = OpenNN::power_correlation(thread_pool_device, current_input_i, current_input_j);

                type strongest_correlation = linear_correlation;

                if(fabsf(exponential_correlation) > fabsf(strongest_correlation)) strongest_correlation = exponential_correlation;
                if(fabsf(logarithmic_correlation) > fabsf(strongest_correlation)) strongest_correlation = logarithmic_correlation;
                if(fabsf(power_correlation) > fabsf(strongest_correlation)) strongest_correlation = power_correlation;

                correlations(i,j) = strongest_correlation;
            }
            else if(type_i == Binary && type_j == Binary)
            {
                const TensorMap<Tensor<type, 1>> current_input_i(input_i.data(), input_i.dimension(0));
                const TensorMap<Tensor<type, 1>> current_input_j(input_j.data(), input_j.dimension(0));

                correlations(i,j) = linear_correlation(thread_pool_device, current_input_i, current_input_j);
            }
            else if(type_i == Categorical && type_j == Categorical)
            {
                correlations(i,j) = karl_pearson_correlation(thread_pool_device, input_i, input_j);
            }
            else if(type_i == Numeric && type_j == Binary)
            {
                const TensorMap<Tensor<type, 1>> current_input_i(input_i.data(), input_i.dimension(0));
                const TensorMap<Tensor<type, 1>> current_input_j(input_j.data(), input_j.dimension(0));

                correlations(i,j) = logistic_correlations(thread_pool_device, current_input_i, current_input_j).correlation;
            }
            else if(type_i == Binary && type_j == Numeric)
            {
                const TensorMap<Tensor<type, 1>> current_input_i(input_i.data(), input_i.dimension(0));
                const TensorMap<Tensor<type, 1>> current_input_j(input_j.data(), input_j.dimension(0));

                correlations(i,j) = logistic_correlations(thread_pool_device, current_input_i, current_input_j).correlation;
            }
            else if(type_i == Categorical && type_j == Numeric)
            {
                const TensorMap<Tensor<type, 1>> current_input_j(input_j.data(), input_j.dimension(0));

                correlations(i,j) = multiple_logistic_correlations(thread_pool_device, input_i, current_input_j).correlation;
            }
            else if(type_i == Numeric && type_j == Categorical)
            {
                const TensorMap<Tensor<type, 1>> current_input_i(input_i.data(), input_i.dimension(0));

                correlations(i,j) = multiple_logistic_correlations(thread_pool_device, input_j, current_input_i).correlation;
            }
            else if(type_i == Categorical && type_j == Binary)
            {
                const TensorMap<Tensor<type, 1>> current_input_j(input_j.data(), input_j.dimension(0));

                correlations(i,j) = multiple_logistic_correlations(thread_pool_device, input_i, current_input_j).correlation;
            }
            else if(type_i == Binary && type_j == Categorical)
            {
                const TensorMap<Tensor<type, 1>> current_input_i(input_i.data(), input_i.dimension(0));

                correlations(i,j) = multiple_logistic_correlations(thread_pool_device, input_j, current_input_i).correlation;
            }
            else
            {
                ostringstream buffer;

                buffer << "OpenNN Exception: DataSet class.\n"
                       << "Tensor<type, 2> calculate_inputs_correlations() const method.\n"
                       << "Case not found: Column " << columns(input_columns_indices(i)).name << " and Column " << columns(input_columns_indices(j)).name << ".\n";

                throw logic_error(buffer.str());
            }

        }
    }

    for(Index i = 0; i < input_columns_number; i++)
    {
        for(Index j = 0; j < i; j++)
        {
            correlations(i,j) = correlations(j,i);
        }
    }

    return correlations;

}


/// Print on screen the correlation between variables in the data set.

void DataSet::print_inputs_correlations() const
{
    const Tensor<type, 2> inputs_correlations = calculate_input_columns_correlations();

    cout << inputs_correlations << endl;
}


void DataSet::print_data_file_preview() const
{
    const Index size = data_file_preview.size();

    for(Index i = 0;  i < size; i++)
    {
        for(Index j = 0; j < data_file_preview(i).size(); j++)
        {
            cout << data_file_preview(i)(j) << " ";
        }

        cout << endl;
    }
}


/// This method print on screen the corretaliont between variables.
/// @param number Number of variables to be printed.
/// @todo Low priority.

void DataSet::print_top_inputs_correlations(const Index& number) const
{
    const Index variables_number = get_input_variables_number();

    const Tensor<string, 1> variables_name = get_input_variables_names();

    const Tensor<type, 2> variables_correlations = calculate_input_columns_correlations();

    const Index correlations_number = variables_number*(variables_number-1)/2;

    Tensor<string, 2> top_correlations(correlations_number, 3);

    map<type, string> top_correlation;

    for(Index i = 0; i < variables_number; i++)
    {
        for(Index j = i; j < variables_number; j++)
        {
            if(i == j) continue;

            top_correlation.insert(pair<type,string>(variables_correlations(i,j), variables_name(i) + " - " + variables_name(j)));
         }
     }

    map<type,string> :: iterator it;

    for(it=top_correlation.begin(); it!=top_correlation.end(); it++)
    {
        cout << "Correlation: " << (*it).first << "  between  " << (*it).second << "" << endl;
    }
}


/// Returns the covariance matrix for the input data set.
/// The number of rows of the matrix is the number of inputs.
/// The number of columns of the matrix is the number of inputs.
/// @todo

Tensor<type, 2> DataSet::calculate_covariance_matrix() const
{
    const Tensor<Index, 1> input_variables_indices = get_input_variables_indices();
    const Tensor<Index, 1> used_samples_indices = get_used_samples_indices();

    const Index inputs_number = get_input_variables_number();

    Tensor<type, 2> covariance_matrix(inputs_number, inputs_number);

    for(Index i = 0; i < static_cast<Index>(inputs_number); i++)
    {
        const Index first_input_index = input_variables_indices(i);

//        const Tensor<type, 1> first_inputs = data.get_column(first_input_index, used_samples_indices);

        for(Index j = i; j < inputs_number; j++)
        {
            const Index second_input_index = input_variables_indices(j);

//            const Tensor<type, 1> second_inputs = data.get_column(second_input_index, used_samples_indices);

//            covariance_matrix(i,j) = covariance(first_inputs, second_inputs);
            covariance_matrix(j,i) = covariance_matrix(i,j);
        }
    }

    return covariance_matrix;
}


/// Performs the principal components analysis of the inputs.
/// It returns a matrix containing the principal components getd in rows.
/// This method deletes the unused samples of the original data set.
/// @param minimum_explained_variance Minimum percentage of variance used to select a principal component.

Tensor<type, 2> DataSet::perform_principal_components_analysis(const type& minimum_explained_variance)
{
    // Subtract off the mean

    subtract_inputs_mean();

    // Calculate covariance matrix

    const Tensor<type, 2> covariance_matrix = this->calculate_covariance_matrix();

    // Calculate eigenvectors

//    const Tensor<type, 2> eigenvectors = OpenNN::eigenvectors(covariance_matrix);

    // Calculate eigenvalues

//    const Tensor<type, 2> eigenvalues = OpenNN::eigenvalues(covariance_matrix);

    // Calculate explained variance

//    const Tensor<type, 1> explained_variance = OpenNN::explained_variance(eigenvalues.chip(0,1));

    // Sort principal components

//    const Tensor<Index, 1> sorted_principal_components_indices = explained_variance.sort_descending_indices();

    // Choose eigenvectors

    const Index inputs_number = covariance_matrix.dimension(1);

    Tensor<Index, 1> principal_components_indices;

    Index index;

    for(Index i = 0; i < inputs_number; i++)
    {
//        index = sorted_principal_components_indices(i);

//        if(explained_variance(index) >= minimum_explained_variance)
        {
//            principal_components_indices.push_back(i);
        }
//        else
        {
            continue;
        }
    }

    const Index principal_components_number = principal_components_indices.size();

    // Arrange principal components matrix

    Tensor<type, 2> principal_components;

    if(principal_components_number == 0)
    {
        return principal_components;
    }
    else
    {
        principal_components.resize(principal_components_number, inputs_number);
    }

    for(Index i = 0; i < principal_components_number; i++)
    {
//        index = sorted_principal_components_indices(i);

//        principal_components.set_row(i, eigenvectors.chip(index,1));
    }

    // Return feature matrix

//    return principal_components.get_submatrix_rows(principal_components_indices);

    return Tensor<type, 2>();
}


/// Performs the principal components analysis of the inputs.
/// It returns a matrix containing the principal components arranged in rows.
/// This method deletes the unused samples of the original data set.
/// @param covariance_matrix Matrix of covariances.
/// @param explained_variance vector of the explained variances of the variables.
/// @param minimum_explained_variance Minimum percentage of variance used to select a principal component.
/// @todo

Tensor<type, 2> DataSet::perform_principal_components_analysis(const Tensor<type, 2>& covariance_matrix,
        const Tensor<type, 1>& explained_variance,
        const type& minimum_explained_variance)
{
        // Subtract off the mean

        subtract_inputs_mean();

        // Calculate eigenvectors

//        const Tensor<type, 2> eigenvectors = OpenNN::eigenvectors(covariance_matrix);

        // Sort principal components

//        const Tensor<Index, 1> sorted_principal_components_indices = explained_variance.sort_descending_indices();

        // Choose eigenvectors

        const Index inputs_number = covariance_matrix.dimension(1);

        Tensor<Index, 1> principal_components_indices;

        Index index;

        for(Index i = 0; i < inputs_number; i++)
        {
//            index = sorted_principal_components_indices(i);

//            if(explained_variance(index) >= minimum_explained_variance)
            {
//                principal_components_indices.push_back(i);
            }
//            else
            {
                continue;
            }
        }

        const Index principal_components_number = principal_components_indices.size();

        // Arrange principal components matrix

        Tensor<type, 2> principal_components;

        if(principal_components_number == 0)
        {
            return principal_components;
        }
        else
        {
            principal_components.resize(principal_components_number, inputs_number);
        }

        for(Index i = 0; i < principal_components_number; i++)
        {
//            index = sorted_principal_components_indices(i);

//            principal_components.set_row(i, eigenvectors.chip(index,1));
        }

        // Return feature matrix

//        return principal_components.get_submatrix_rows(principal_components_indices);

    return Tensor<type, 2>();
}


/// Transforms the data according to the principal components.
/// @param principal_components Matrix containing the principal components.
/// @todo

void DataSet::transform_principal_components_data(const Tensor<type, 2>& principal_components)
{
    const Tensor<type, 2> targets = get_target_data();

    subtract_inputs_mean();

    const Index principal_components_number = principal_components.dimension(0);

    // Transform data

    const Tensor<Index, 1> used_samples = get_used_samples_indices();

    const Index new_samples_number = get_used_samples_number();

    const Tensor<type, 2> inputs = get_input_data();

    Tensor<type, 2> new_data(new_samples_number, principal_components_number);

    Index sample_index;

    for(Index i = 0; i < new_samples_number; i++)
    {
        sample_index = used_samples(i);

        for(Index j = 0; j < principal_components_number; j++)
        {
            Tensor<type, 0> dot = (inputs.chip(sample_index, 0)).contract(principal_components.chip(j,0),product_vector_vector);

            new_data(i,j) = dot(0);
//            new_data(i,j) = dot(inputs.chip(sample_index, 0), principal_components.chip(j, 0));
        }
    }

//        data = new_data.assemble_columns(targets);

}


/// Scales the data matrix with given mean and standard deviation values.
/// It updates the data matrix.
/// @param data_descriptives vector of descriptives structures for all the variables in the data set.
/// The size of that vector must be equal to the number of variables.
/// @todo

void DataSet::scale_data_mean_standard_deviation(const Tensor<Descriptives, 1>& data_descriptives)
{

   #ifdef __OPENNN_DEBUG__

   ostringstream buffer;

   const Index columns_number = data.dimension(1);

   const Index descriptives_size = data_descriptives.size();

   if(descriptives_size != columns_number)
   {
      buffer << "OpenNN Exception: DataSet class.\n"
             << "void scale_data_mean_standard_deviation(const Tensor<Descriptives, 1>&) method.\n"
             << "Size of descriptives must be equal to number of columns.\n";

      throw logic_error(buffer.str());
   }

   #endif

   const Index variables_number = get_variables_number();

   for(Index i = 0; i < variables_number; i++)
   {
       if(display && abs(data_descriptives(i).standard_deviation) < numeric_limits<type>::min())
       {
          cout << "OpenNN Warning: DataSet class.\n"
                    << "void scale_data_mean_standard_deviation(const Tensor<Descriptives, 1>&) method.\n"
                    << "Standard deviation of variable " <<  i << " is zero.\n"
                    << "That variable won't be scaled.\n";
        }
    }

//   scale_mean_standard_deviation(data, data_descriptives);

}


/// Scales the data using the minimum and maximum method,
/// and the minimum and maximum values calculated from the data matrix.
/// It also returns the descriptives from all columns.

Tensor<Descriptives, 1> DataSet::scale_data_minimum_maximum()
{
    const Tensor<Descriptives, 1> data_descriptives = calculate_variables_descriptives();

    scale_data_minimum_maximum(data_descriptives);

    return data_descriptives;
}


/// Scales the data using the mean and standard deviation method,
/// and the mean and standard deviation values calculated from the data matrix.
/// It also returns the descriptives from all columns.

Tensor<Descriptives, 1> DataSet::scale_data_mean_standard_deviation()
{
    const Tensor<Descriptives, 1> data_descriptives = calculate_variables_descriptives();

    scale_data_mean_standard_deviation(data_descriptives);

    return data_descriptives;
}


/// Subtracts off the mean to every of the input variables.

void DataSet::subtract_inputs_mean()
{
    Tensor<Descriptives, 1> input_statistics = calculate_input_variables_descriptives();

    Tensor<Index, 1> input_variables_indices = get_input_variables_indices();
    Tensor<Index, 1> used_samples_indices = get_used_samples_indices();

    Index input_index;
    Index sample_index;

    type input_mean;

    for(Index i = 0; i < input_variables_indices.size(); i++)
    {
        input_index = input_variables_indices(i);

        input_mean = input_statistics(i).mean;

        for(Index j = 0; j < used_samples_indices.size(); j++)
        {
            sample_index = used_samples_indices(j);

            data(sample_index,input_index) -= input_mean;
        }
    }
}


/// Returns a vector of strings containing the scaling method that best fits each
/// of the input variables.

Tensor<string, 1> DataSet::calculate_default_scaling_methods() const
{
    const Tensor<Index, 1> used_inputs_indices = get_input_variables_indices();
    const Index used_inputs_number = used_inputs_indices.size();

    Index current_distribution;
    Tensor<string, 1> scaling_methods(used_inputs_number);

    #pragma omp parallel for private(current_distribution)

    for(Index i = 0; i < static_cast<Index>(used_inputs_number); i++)
    {
        current_distribution = perform_distribution_distance_analysis(data.chip(used_inputs_indices(i),1));

        if(current_distribution == 0) // Normal distribution
        {
            scaling_methods(i) = "MeanStandardDeviation";
        }
        else if(current_distribution == 1) // Uniform distribution
        {
            scaling_methods(i) = "MinimumMaximum";
        }
        else // Default
        {
            scaling_methods(i) = "MinimumMaximum";
        }
    }

    return scaling_methods;
}


/// Returns a vector of strings containing the scaling method that best fits each
/// of the target variables.

Tensor<string, 1> DataSet::calculate_default_unscaling_methods() const
{
    const Tensor<Index, 1> used_targets_indices = get_target_variables_indices();
    const Index used_targets_number = used_targets_indices.size();

    Index current_distribution;
    Tensor<string, 1> scaling_methods(used_targets_number);

    #pragma omp parallel for private(current_distribution)

    for(Index i = 0; i < static_cast<Index>(used_targets_number); i++)
    {
        current_distribution = perform_distribution_distance_analysis(data.chip(used_targets_indices(i),1));

        if(current_distribution == 0) // Normal distribution
        {
            scaling_methods(i) = "MeanStandardDeviation";
        }
        else if(current_distribution == 1) // Uniform distribution
        {
            scaling_methods(i) = "MinimumMaximum";
        }
        else // Default
        {
            scaling_methods(i) = "MinimumMaximum";
        }
    }

    return scaling_methods;
}


/// Scales the data matrix with given minimum and maximum values.
/// It updates the data matrix.
/// @param data_descriptives vector of descriptives structures for all the variables in the data set.
/// The size of that vector must be equal to the number of variables.
/// @todo

void DataSet::scale_data_minimum_maximum(const Tensor<Descriptives, 1>& data_descriptives)
{
    const Index variables_number = get_variables_number();

#ifdef __OPENNN_DEBUG__

    ostringstream buffer;

    const Index descriptives_size = data_descriptives.size();

    if(descriptives_size != variables_number)
    {
        buffer << "OpenNN Exception: DataSet class.\n"
               << "void scale_data_minimum_maximum(const Tensor<Descriptives, 1>&) method.\n"
               << "Size of data descriptives must be equal to number of variables.\n";

        throw logic_error(buffer.str());
    }

#endif

    for(Index i = 0; i < variables_number; i++)
    {
        if(display
                && abs(data_descriptives(i).maximum - data_descriptives(i).minimum) < numeric_limits<type>::min())
        {
            cout << "OpenNN Warning: DataSet class.\n"
                 << "void scale_data_minimum_maximum(const Tensor<Descriptives, 1>&) method.\n"
                 << "Range of variable " <<  i << " is zero.\n"
                 << "That variable won't be scaled.\n";
        }
    }

//       scale_minimum_maximum(data, data_descriptives);
}


/// Scales the given input variables with given mean and standard deviation values.
/// It updates the input variable of the data matrix.
/// @param input_statistics vector of descriptives structures for the input variables.
/// @param input_index Index of the input to be scaled.

void DataSet::scale_input_mean_standard_deviation(const Descriptives& input_statistics, const Index& input_index)
{
    const type slope = static_cast<type>(1)/input_statistics.standard_deviation;

    const type intercept = -static_cast<type>(1)*input_statistics.mean/input_statistics.standard_deviation;

    for(Index i = 0; i < data.dimension(0); i++)
    {
        data(i, input_index) = data(i, input_index)*slope + intercept;
    }
}


/// Scales the given input variables with the calculated mean and standard deviation values from the data matrix.
/// It updates the input variables of the data matrix.
/// It also returns a vector with the variables descriptives.
/// @param input_index Index of the input to be scaled.

Descriptives DataSet::scale_input_mean_standard_deviation(const Index& input_index)
{
#ifdef __OPENNN_DEBUG__

    if(is_empty())
    {
        ostringstream buffer;

        buffer << "OpenNN Exception: DataSet class.\n"
               << "Descriptives scale_input_mean_standard_deviation(const Index&) method.\n"
               << "Data file is not loaded.\n";

        throw logic_error(buffer.str());
    }

#endif

    const Descriptives input_statistics = calculate_input_descriptives(input_index);

    scale_input_mean_standard_deviation(input_statistics, input_index);

    return input_statistics;
}


/// Scales the given input variables with given standard deviation values.
/// It updates the input variable of the data matrix.
/// @param inputs_statistics vector of descriptives structures for the input variables.
/// @param input_index Index of the input to be scaled.

void DataSet::scale_input_standard_deviation(const Descriptives& input_statistics, const Index& input_index)
{
    for(Index i = 0; i < data.dimension(0); i++)
    {
        data(i, input_index) = static_cast<type>(2)*(data(i, input_index)) / input_statistics.standard_deviation;
    }
}


/// Scales the given input variables with the calculated standard deviation values from the data matrix.
/// It updates the input variables of the data matrix.
/// It also returns a vector with the variables descriptives.
/// @param input_index Index of the input to be scaled.

Descriptives DataSet::scale_input_standard_deviation(const Index& input_index)
{
#ifdef __OPENNN_DEBUG__

    if(is_empty())
    {
        ostringstream buffer;

        buffer << "OpenNN Exception: DataSet class.\n"
               << "Descriptives scale_input_standard_deviation(const Index&) method.\n"
               << "Data file is not loaded.\n";

        throw logic_error(buffer.str());
    }

#endif

    const Descriptives input_statistics = calculate_input_descriptives(input_index);

    scale_input_standard_deviation(input_statistics, input_index);

    return input_statistics;
}



/// Scales the given input variable with given minimum and maximum values.
/// It updates the input variables of the data matrix.
/// @param input_statistics vector with the descriptives of the input variable.
/// @param input_index Index of the input to be scaled.

void DataSet::scale_input_minimum_maximum(const Descriptives& input_statistics, const Index& input_index)
{
//    const type slope = std::abs(input_statistics.maximum-input_statistics.minimum) < static_cast<type>(1e-3) ? 0 : static_cast<type>(2)/(input_statistics.maximum-input_statistics.minimum);

//    const type intercept = std::abs(input_statistics.maximum-input_statistics.minimum) < static_cast<type>(1e-3) ? 0 : -(input_statistics.maximum + input_statistics.minimum)/(input_statistics.maximum - input_statistics.minimum);

//    for(Index i = 0; i < data.dimension(0); i++)
//    {
//        data(i, input_index) = data(i, input_index)*slope + intercept;
//    }

    const type slope = (max_range-min_range)/(input_statistics.maximum-input_statistics.minimum);

    const type intercept = -(input_statistics.minimum*(max_range-min_range))/(input_statistics.maximum - input_statistics.minimum) + min_range;

    for(Index i = 0; i < data.dimension(0); i++)
    {
        data(i, input_index) = data(i, input_index)*slope + intercept;
    }

}


/// Scales the given input variable with the calculated minimum and maximum values from the data matrix.
/// It updates the input variable of the data matrix.
/// It also returns a vector with the minimum and maximum values of the input variables.

Descriptives DataSet::scale_input_minimum_maximum(const Index& input_index)
{
#ifdef __OPENNN_DEBUG__

    if(is_empty())
    {
        ostringstream buffer;

        buffer << "OpenNN Exception: DataSet class.\n"
               << "Descriptives scale_input_minimum_maximum(const Index&) method.\n"
               << "Data file is not loaded.\n";

        throw logic_error(buffer.str());
    }

#endif

    const Descriptives input_statistics = calculate_input_descriptives(input_index);

    scale_input_minimum_maximum(input_statistics, input_index);

    return input_statistics;
}


void DataSet::scale_input_variables_minimum_maximum(const Tensor<Descriptives, 1>& inputs_descriptives)
{
    const Tensor<Index, 1> input_variables_indices = get_input_variables_indices();

    const Index input_variables_number = input_variables_indices.size();

    for(Index i = 0; i < input_variables_number; i++)
    {
        scale_input_minimum_maximum(inputs_descriptives[i], input_variables_indices[i]);
    }
}


Tensor<Descriptives, 1> DataSet::scale_input_variables_minimum_maximum()
{
    const Tensor<Descriptives, 1> inputs_descriptives = calculate_input_variables_descriptives();

    scale_input_variables_minimum_maximum(inputs_descriptives);

    return inputs_descriptives;

}


void DataSet::unscale_input_variables_minimum_maximum(const Tensor<Descriptives, 1>& inputs_descriptives)
{
    const Tensor<Index, 1> input_variables_indices = get_input_variables_indices();

    const Index input_variables_number = input_variables_indices.size();

    for(Index i = 0; i < input_variables_number; i++)
    {
        unscale_input_variable_minimum_maximum(inputs_descriptives[i], input_variables_indices[i]);
    }
}


/// It scales every input variable with the given method.
/// The method to be used is that in the scaling and unscaling method variable.

Tensor<Descriptives, 1> DataSet::scale_input_variables(const Tensor<string, 1>& scaling_unscaling_methods)
{
    const Tensor<Index, 1> input_variables_indices = get_input_variables_indices();

    const Tensor<Descriptives, 1> inputs_descriptives = calculate_input_variables_descriptives();

    for(Index i = 0; i < scaling_unscaling_methods.dimension(0); i++)
    {
        switch(get_scaling_unscaling_method(scaling_unscaling_methods(i)))
        {
        case NoScaling:
        {
            // Do nothing
        }
        break;

        case MinimumMaximum:
        {
            scale_input_minimum_maximum(inputs_descriptives(i), input_variables_indices(i));
        }
        break;

        case MeanStandardDeviation:
        {
            scale_input_mean_standard_deviation(inputs_descriptives(i), input_variables_indices(i));
        }
        break;

        case StandardDeviation:
        {
            scale_input_standard_deviation(inputs_descriptives(i), input_variables_indices(i));
        }
        break;

        default:
        {
            ostringstream buffer;

            buffer << "OpenNN Exception: DataSet class\n"
                   << "void scale_input_variables(const Tensor<string, 1>&, const Tensor<Descriptives, 1>&) method.\n"
                   << "Unknown scaling and unscaling method: " << scaling_unscaling_methods(i) << "\n";

            throw logic_error(buffer.str());
        }
        }
    }

    return inputs_descriptives;
}


/// Scales the target variables with given mean and standard deviation values.
/// It updates the target variables of the data matrix.
/// @param targets_descriptives vector of descriptives structures for all the targets in the data set.
/// The size of that vector must be equal to the number of target variables.

void DataSet::scale_target_variables_mean_standard_deviation(const Tensor<Descriptives, 1>& targets_descriptives)
{
    const Tensor<Index, 1> target_variables_indices = get_target_variables_indices();
    const Index target_variables_number = target_variables_indices.size();

    Index variable_index;

    for(Index i = 0; i < data.dimension(0); i++)
    {
        for(Index j = 0; j < target_variables_number; j++)
        {
            variable_index = target_variables_indices(j);

            if(!::isnan(data(i,variable_index)))
            {
                data(i, variable_index) =
                        static_cast<type>(2.0)*(data(i, variable_index)-targets_descriptives(j).mean)/(targets_descriptives(j).standard_deviation);
            }
        }
    }
}


/// Scales the target variables with the calculated mean and standard deviation values from the data matrix.
/// It updates the target variables of the data matrix.
/// It also returns a vector of descriptives structures with the basic descriptives of all the variables.

Tensor<Descriptives, 1> DataSet::scale_target_variables_mean_standard_deviation()
{
#ifdef __OPENNN_DEBUG__

    if(is_empty())
    {
        ostringstream buffer;

        buffer << "OpenNN Exception: DataSet class.\n"
               << "Tensor<Descriptives, 1> scale_target_variables_mean_standard_deviation() method.\n"
               << "Data file is not loaded.\n";

        throw logic_error(buffer.str());
    }

#endif

    const Tensor<Descriptives, 1> targets_descriptives = calculate_target_variables_descriptives();

    scale_target_variables_mean_standard_deviation(targets_descriptives);

    return targets_descriptives;
}


/// Scales the target variables with given minimum and maximum values.
/// It updates the target variables of the data matrix.
/// @param targets_descriptives vector of descriptives structures for all the targets in the data set.
/// The size of that vector must be equal to the number of target variables.

void DataSet::scale_target_variables_minimum_maximum(const Tensor<Descriptives, 1>& targets_descriptives)
{
#ifdef __OPENNN_DEBUG__

    if(is_empty())
    {
        ostringstream buffer;

        buffer << "OpenNN Exception: DataSet class.\n"
               << "Tensor<Descriptives, 1> scale_target_variables_minimum_maximum() method.\n"
               << "Data file is not loaded.\n";

        throw logic_error(buffer.str());
    }

#endif

//    const Tensor<Index, 1> target_variables_indices = get_target_variables_indices();
//    const Index target_variables_number = target_variables_indices.size();

//    Index variable_index;

//    for(Index i = 0; i < data.dimension(0); i++)
//    {
//        for(Index j = 0; j < target_variables_number; j++)
//        {
//            variable_index = target_variables_indices(j);

//            if(!::isnan(data(i,variable_index)))
//            {
//                data(i, variable_index) =
//                        static_cast<type>(2.0)*(data(i, variable_index)-targets_descriptives(j).minimum)/(targets_descriptives(j).maximum-targets_descriptives(j).minimum)-static_cast<type>(1.0);
//            }
//        }
//    }

    const Tensor<Index, 1> target_variables_indices = get_target_variables_indices();
    const Index target_variables_number = target_variables_indices.size();

    for(Index i = 0; i < target_variables_number; i++)
    {
        scale_target_minimum_maximum(targets_descriptives[i], target_variables_indices[i]);
    }
}


/// Scales the target variables with the calculated minimum and maximum values from the data matrix.
/// It updates the target variables of the data matrix.
/// It also returns a vector of vectors with the descriptives of the input target variables.

Tensor<Descriptives, 1> DataSet::scale_target_variables_minimum_maximum()
{
    const Tensor<Descriptives, 1> targets_descriptives = calculate_target_variables_descriptives();

    scale_target_variables_minimum_maximum(targets_descriptives);

    return targets_descriptives;
}


/// Scales the target variables with the logarithmic scale using the given minimum and maximum values.
/// It updates the target variables of the data matrix.
/// @param targets_descriptives vector of descriptives structures for all the targets in the data set.
/// The size of that vector must be equal to the number of target variables.

void DataSet::scale_target_variables_logarithm(const Tensor<Descriptives, 1>& targets_descriptives)
{
#ifdef __OPENNN_DEBUG__

    if(is_empty())
    {
        ostringstream buffer;

        buffer << "OpenNN Exception: DataSet class.\n"
               << "Tensor<Descriptives, 1> scale_target_variables_logarithm() method.\n"
               << "Data file is not loaded.\n";

        throw logic_error(buffer.str());
    }

#endif

    const Tensor<Index, 1> target_variables_indices = get_target_variables_indices();
    const Index target_variables_number = target_variables_indices.size();

    Index variable_index;

    for(Index i = 0; i < data.dimension(0); i++)
    {
        for(Index j = 0; j < target_variables_number; j++)
        {
            variable_index = target_variables_indices(j);

            if(!::isnan(data(i,variable_index)))
            {
                data(i, variable_index) =
                        static_cast<type>(0.5)*(exp(data(i, variable_index)))*(targets_descriptives(j).maximum-targets_descriptives(j).minimum)+ targets_descriptives(j).minimum;
            }
        }
    }
}


/// Scales the target variables with the logarithmic scale using the calculated minimum and maximum values
/// from the data matrix.
/// It updates the target variables of the data matrix.
/// It also returns a vector of vectors with the descriptives of the input target variables.

Tensor<Descriptives, 1> DataSet::scale_target_variables_logarithm()
{
    const Tensor<Descriptives, 1> targets_descriptives = calculate_target_variables_descriptives();

    scale_target_variables_logarithm(targets_descriptives);

    return targets_descriptives;
}


/// Calculates the input and target variables descriptives.
/// Then it scales the target variables with those values.
/// The method to be used is that in the scaling and unscaling method variable.
/// Finally, it returns the descriptives.

Tensor<Descriptives, 1> DataSet::scale_target_variables(const string& scaling_unscaling_method)
{
    switch(get_scaling_unscaling_method(scaling_unscaling_method))
    {
    case NoUnscaling:
    {
        return calculate_target_variables_descriptives();
    }

    case MinimumMaximum:
    {
        return scale_target_variables_minimum_maximum();
    }

    case Logarithmic:
    {
        return scale_target_variables_logarithm();
    }

    case MeanStandardDeviation:
    {
        return scale_target_variables_mean_standard_deviation();
    }

    default:
    {
        ostringstream buffer;

        buffer << "OpenNN Exception: DataSet class\n"
               << "Tensor<Descriptives, 1> scale_target_variables(const string&) method.\n"
               << "Unknown scaling and unscaling method.\n";

        throw logic_error(buffer.str());
    }
    }
}


void DataSet::scale_target_minimum_maximum(const Descriptives& target_statistics, const Index& target_index)
{
//    const type slope = std::abs(target_statistics.maximum-target_statistics.minimum) < static_cast<type>(1e-3) ?
//                0 :
//                static_cast<type>(2)/(target_statistics.maximum-target_statistics.minimum);

//    const type intercept = std::abs(target_statistics.maximum-target_statistics.minimum) < static_cast<type>(1e-3) ?
//                0 :
//                -(target_statistics.maximum + target_statistics.minimum)/(target_statistics.maximum - target_statistics.minimum);

//    for(Index i = 0; i < data.dimension(0); i++)
//    {
//        data(i, target_index) = data(i, target_index)*slope + intercept;
//    }

    const type slope = (max_range-min_range)/(target_statistics.maximum-target_statistics.minimum);

    const type intercept = -(target_statistics.minimum*(max_range-min_range))/(target_statistics.maximum - target_statistics.minimum) + min_range;

    for(Index i = 0; i < data.dimension(0); i++)
    {
        data(i, target_index) = data(i, target_index)*slope + intercept;
    }

}


void DataSet::scale_target_mean_standard_deviation(const Descriptives& target_statistics, const Index& target_index)
{
    const type slope = std::abs(target_statistics.standard_deviation-0) < static_cast<type>(1e-3) ?
                0 :
                static_cast<type>(2)/target_statistics.standard_deviation;

    const type intercept = std::abs(target_statistics.standard_deviation-0) < static_cast<type>(1e-3) ?
                0 :
                -static_cast<type>(2)*target_statistics.mean/target_statistics.standard_deviation;

    for(Index i = 0; i < data.dimension(0); i++)
    {
        data(i, target_index) = data(i, target_index)*slope + intercept;
    }
}


void DataSet::scale_target_logarithmic(const Descriptives& target_statistics, const Index& target_index)
{
    for(Index i = 0; i < data.dimension(0); i++)
    {
        if(std::abs(target_statistics.standard_deviation-0) < static_cast<type>(1e-3))
        {
            data(i, target_index) = 0;
        }
        else
        {
            data(i, target_index) = static_cast<type>(0.5)*(exp(data(i,target_index)-1))*(target_statistics.maximum-target_statistics.minimum) + target_statistics.minimum;
        }
    }
}


/// It scales the input variables with that values.
/// The method to be used is that in the scaling and unscaling method variable.

Tensor<Descriptives, 1> DataSet::scale_target_variables(const Tensor<string, 1>& scaling_unscaling_methods)
{
    const Tensor<Index, 1> target_variables_indices = get_target_variables_indices();
    const Tensor<Descriptives, 1> targets_descriptives = calculate_target_variables_descriptives();

    for (Index i = 0; i < scaling_unscaling_methods.size(); i++)
    {
        switch(get_scaling_unscaling_method(scaling_unscaling_methods(i)))
        {
        case NoUnscaling:
            break;

        case MinimumMaximum:
            scale_target_minimum_maximum(targets_descriptives(i), target_variables_indices(i));
            break;

        case MeanStandardDeviation:
            scale_target_mean_standard_deviation(targets_descriptives(i), target_variables_indices(i));
            break;

        case Logarithmic:
            scale_target_logarithmic(targets_descriptives(i), target_variables_indices(i));
            break;

        default:
        {
            ostringstream buffer;

            buffer << "OpenNN Exception: DataSet class\n"
                   << "void scale_target_variables(const string&, const Tensor<Descriptives, 1>&) method.\n"
                   << "Unknown scaling and unscaling method.\n";

            throw logic_error(buffer.str());
        }
        }
    }
    return targets_descriptives;
}


/// Unscales the given input variable with given minimum and maximum values.
/// It updates the input variables of the data matrix.
/// @param input_statistics vector with the descriptives of the input variable.
/// @param input_index Index of the input to be scaled.

void DataSet::unscale_input_variable_minimum_maximum(const Descriptives& input_statistics, const Index & input_index)
{
//    const type slope = std::abs(input_statistics.maximum-input_statistics.minimum) < static_cast<type>(1e-3) ? 0 : (input_statistics.maximum - input_statistics.minimum)/static_cast<type>(2);

//    const type intercept = std::abs(input_statistics.maximum-input_statistics.minimum) < static_cast<type>(1e-3) ? input_statistics.minimum : (input_statistics.minimum + input_statistics.maximum)/static_cast<type>(2);

//    for(Index i = 0; i < data.dimension(0); i++)
//    {
//        data(i, input_index) = data(i, input_index)*slope + intercept;
//    }

    const type slope = (input_statistics.maximum-input_statistics.minimum)/(max_range-min_range);

    const type intercept = input_statistics.minimum - min_range*(input_statistics.maximum-input_statistics.minimum)/(max_range-min_range);

    for(Index i = 0; i < data.dimension(0); i++)
    {
        data(i, input_index) = data(i, input_index)*slope + intercept;
    }
}


/// Uncales the given input variables with given mean and standard deviation values.
/// It updates the input variable of the data matrix.
/// @param input_statistics vector of descriptives structures for the input variables.
/// @param input_index Index of the input to be scaled.

void DataSet::unscale_input_mean_standard_deviation(const Descriptives& input_statistics, const Index& input_index)
{
    const type slope = std::abs(input_statistics.mean - 0) < static_cast<type>(1e-3) ? 0 : input_statistics.standard_deviation/static_cast<type>(2);

    const type intercept = std::abs(input_statistics.mean-0) < static_cast<type>(1e-3) ? input_statistics.minimum : input_statistics.mean;

    for(Index i = 0; i < data.dimension(0); i++)
    {
        data(i, input_index) = data(i, input_index)*slope + intercept;
    }
}


/// Unscales the given input variables with given standard deviation values.
/// It updates the input variable of the data matrix.
/// @param inputs_statistics vector of descriptives structures for the input variables.
/// @param input_index Index of the input to be scaled.

void DataSet::unscale_input_variable_standard_deviation(const Descriptives& input_statistics, const Index& input_index)
{
    const type slope = std::abs(input_statistics.mean-0) < static_cast<type>(1e-3) ? 0 : input_statistics.standard_deviation/static_cast<type>(2);

    const type intercept = std::abs(input_statistics.mean-0) < static_cast<type>(1e-3) ? input_statistics.minimum : 0;

    for(Index i = 0; i < data.dimension(0); i++)
    {
        data(i, input_index) = data(i, input_index)*slope + intercept;
    }
}


/// It unscales every input variable with the given method.
/// The method to be used is that in the scaling and unscaling method variable.

void DataSet::unscale_input_variables(const Tensor<string, 1>& scaling_unscaling_methods, const Tensor<Descriptives, 1>& inputs_descriptives)
{
    const Tensor<Index, 1> input_variables_indices = get_input_variables_indices();

    for(Index i = 0; i < scaling_unscaling_methods.size(); i++)
    {
        switch(get_scaling_unscaling_method(scaling_unscaling_methods(i)))
        {
        case NoScaling:
        {
            // Do nothing
        }
        break;

        case MinimumMaximum:
        {
            unscale_input_variable_minimum_maximum(inputs_descriptives(i), input_variables_indices(i));
        }
        break;

        case MeanStandardDeviation:
        {
            unscale_input_mean_standard_deviation(inputs_descriptives(i), input_variables_indices(i));
        }
        break;

        case StandardDeviation:
        {
            unscale_input_variable_standard_deviation(inputs_descriptives(i), input_variables_indices(i));
        }
        break;

        default:
        {
            ostringstream buffer;

            buffer << "OpenNN Exception: DataSet class\n"
                   << "void unscale_input_variables(const Tensor<string, 1>&, const Tensor<Descriptives, 1>&) method.\n"
                   << "Unknown unscaling and unscaling method: " << scaling_unscaling_methods(i) << "\n";

            throw logic_error(buffer.str());
        }
        }
    }
}


void DataSet::unscale_target_minimum_maximum(const Descriptives& target_statistics, const Index& target_index)
{
    const type slope = (target_statistics.maximum-target_statistics.minimum)/(max_range-min_range);

    const type intercept = target_statistics.minimum - min_range*(target_statistics.maximum-target_statistics.minimum)/(max_range-min_range);

    for(Index i = 0; i < data.dimension(0); i++)
    {
        data(i, target_index) = data(i, target_index)*slope + intercept;
    }
}


void DataSet::unscale_target_mean_standard_deviation(const Descriptives& target_statistics, const Index& target_index)
{
    const type slope = std::abs(target_statistics.standard_deviation-0) < static_cast<type>(1e-3) ?
                0 :
                target_statistics.standard_deviation/static_cast<type>(2);

    const type intercept = target_statistics.mean;

    for(Index i = 0; i < data.dimension(0); i++)
    {
        data(i, target_index) = data(i, target_index)*slope + intercept;
    }
}


void DataSet::unscale_target_logarithmic(const Descriptives& target_statistics, const Index& target_index)
{
    for(Index i = 0; i < data.dimension(0); i++)
    {
        if(std::abs(target_statistics.maximum - target_statistics.minimum) < static_cast<type>(1e-3))
        {
            data(i, target_index) = target_statistics.minimum;
        }
        else
        {
            data(i, target_index) = log(static_cast<type>(2)*(data(i,target_index)-target_statistics.minimum)/(target_statistics.maximum-target_statistics.minimum));
        }
    }
}


/// It unscales the input variables with that values.
/// The method to be used is that in the scaling and unscaling method variable.

void DataSet::unscale_targets(const Tensor<string, 1>& scaling_unscaling_methods, const Tensor<Descriptives, 1>& targets_descriptives)
{
    const Tensor<Index, 1> target_variables_indices = get_target_variables_indices();

    for (Index i = 0; i < scaling_unscaling_methods.size(); i++)
    {
        switch(get_scaling_unscaling_method(scaling_unscaling_methods(i)))
        {
        case NoUnscaling:
            break;

        case MinimumMaximum:
            unscale_target_minimum_maximum(targets_descriptives(i), target_variables_indices(i));
            break;

        case MeanStandardDeviation:
            unscale_target_mean_standard_deviation(targets_descriptives(i), target_variables_indices(i));
            break;

        case Logarithmic:
            unscale_target_logarithmic(targets_descriptives(i), target_variables_indices(i));
            break;

        default:
        {
            ostringstream buffer;

            buffer << "OpenNN Exception: DataSet class\n"
                   << "void unscale_targets(const string&, const Tensor<Descriptives, 1>&) method.\n"
                   << "Unknown unscaling and unscaling method.\n";

            throw logic_error(buffer.str());
        }
        }
    }
}




/// Initializes the data matrix with a given value.
/// @param new_value Initialization value.

void DataSet::initialize_data(const type& new_value)
{
    data.setConstant(new_value);
}


/// Initializes the data matrix with random values chosen from a uniform distribution
/// with given minimum and maximum.

void DataSet::set_data_random()
{
    data.setRandom<Eigen::internal::NormalRandomGenerator<type>>();
}

/// Sets max and min scaling range for minmaxscaling.
/// @param min and max for scaling range.

void DataSet::set_min_max_range(const type min, const type max)
{
    min_range = min;
    max_range = max;
}

/// Serializes the data set object into a XML document of the TinyXML library without keep the DOM tree in memory.

void DataSet::write_XML(tinyxml2::XMLPrinter& file_stream) const
{
    ostringstream buffer;

    file_stream.OpenElement("DataSet");

    // Data file

    file_stream.OpenElement("DataFile");

    // File type ?

    {
        file_stream.OpenElement("FileType");

        file_stream.PushText("csv");

        file_stream.CloseElement();
    }

    // Data file name
    {
        file_stream.OpenElement("DataFileName");

        file_stream.PushText(data_file_name.c_str());

        file_stream.CloseElement();
    }

    // Separator
    {
        file_stream.OpenElement("Separator");

        file_stream.PushText(get_separator_string().c_str());

        file_stream.CloseElement();
    }

    // Columns names
    {
        file_stream.OpenElement("ColumnsNames");

        buffer.str("");
        buffer << has_columns_names;

        file_stream.PushText(buffer.str().c_str());

        file_stream.CloseElement();
    }

    // Rows labels
    {
        file_stream.OpenElement("RowsLabels");

        buffer.str("");
        buffer << has_rows_labels;

        file_stream.PushText(buffer.str().c_str());

        file_stream.CloseElement();
    }

    // Missing values label
    {
        file_stream.OpenElement("MissingValuesLabel");

        file_stream.PushText(missing_values_label.c_str());

        file_stream.CloseElement();
    }

    // Lags number
    {
        file_stream.OpenElement("LagsNumber");

        buffer.str("");
        buffer << get_lags_number();

        file_stream.PushText(buffer.str().c_str());

        file_stream.CloseElement();
    }

    // Steps Ahead
    {
        file_stream.OpenElement("StepsAhead");

        buffer.str("");
        buffer << get_steps_ahead();

        file_stream.PushText(buffer.str().c_str());

        file_stream.CloseElement();
    }

    // Time Index
    {
        file_stream.OpenElement("TimeIndex");

        buffer.str("");
        buffer << get_time_index();

        file_stream.PushText(buffer.str().c_str());

        file_stream.CloseElement();
    }
    // Close DataFile

    file_stream.CloseElement();

    // Columns

    file_stream.OpenElement("Columns");

    // Columns number
    {
        file_stream.OpenElement("ColumnsNumber");

        buffer.str("");
        buffer << get_columns_number();

        file_stream.PushText(buffer.str().c_str());

        file_stream.CloseElement();
    }

    // Columns items

    {
        const Index columns_number = get_columns_number();

        for(Index i = 0; i < columns_number; i++)
        {
            file_stream.OpenElement("Column");

            file_stream.PushAttribute("Item", to_string(i+1).c_str());

            columns(i).write_XML(file_stream);

            file_stream.CloseElement();
        }
    }

    // Close columns

    file_stream.CloseElement();

    // Rows labels

    if(has_rows_labels)
    {
        const Index rows_labels_number = rows_labels.dimension(0);

        file_stream.OpenElement("RowsLabels");

        buffer.str("");

        for(Index i = 0; i < rows_labels_number; i++)
        {
            buffer << rows_labels(i);

            if(i != rows_labels_number-1) buffer << ",";
        }

        file_stream.PushText(buffer.str().c_str());

        file_stream.CloseElement();
    }

    // Samples

    file_stream.OpenElement("Samples");

    // Samples number
    {
        file_stream.OpenElement("SamplesNumber");

        buffer.str("");
        buffer << get_samples_number();

        file_stream.PushText(buffer.str().c_str());

        file_stream.CloseElement();
    }

    // Samples uses

    {
        file_stream.OpenElement("SamplesUses");

        buffer.str("");

        const Index samples_number = get_samples_number();

        for(Index i = 0; i < samples_number; i++)
        {
            buffer << samples_uses(i);

            if(i < (samples_number-1)) buffer << " ";
        }

        file_stream.PushText(buffer.str().c_str());

        file_stream.CloseElement();
    }

    // Close samples

    file_stream.CloseElement();

    // Missing values

    file_stream.OpenElement("MissingValues");

    // Missing values method

    {
        file_stream.OpenElement("MissingValuesMethod");

        if(missing_values_method == Mean)
        {
            file_stream.PushText("Mean");
        }
        else if(missing_values_method == Median)
        {
            file_stream.PushText("Median");
        }
        else
        {
            file_stream.PushText("Unuse");
        }

        file_stream.CloseElement();
    }

    // Missing values number

    const Index missing_values_number = count_nan();

    {
        file_stream.OpenElement("MissingValuesNumber");

        buffer.str("");
        buffer << missing_values_number;

        file_stream.PushText(buffer.str().c_str());

        file_stream.CloseElement();
    }

    if(missing_values_number > 0)
    {
        // Columns missing values number

        {
            file_stream.OpenElement("ColumnsMissingValuesNumber");

            const auto columns_missing_values_number = count_nan_columns();
            const Index columns_number = columns_missing_values_number.size();

            buffer.str("");

            for (Index i = 0; i < columns_number; i++)
            {
                buffer << columns_missing_values_number(i);

                if(i != (columns_number-1)) buffer << " ";
            }

            file_stream.PushText(buffer.str().c_str());

            file_stream.CloseElement();
        }

        // Rows missing values number

        {
            file_stream.OpenElement("RowsMissingValuesNumber");

            buffer.str("");
            buffer << count_rows_with_nan();

            file_stream.PushText(buffer.str().c_str());

            file_stream.CloseElement();
        }
    }

    // Missing values

    file_stream.CloseElement();

    // Preview data

    file_stream.OpenElement("PreviewData");

    file_stream.OpenElement("PreviewSize");

    buffer.str("");
    buffer << data_file_preview.size();

    file_stream.PushText(buffer.str().c_str());

    file_stream.CloseElement();

    for(Index i = 0; i < data_file_preview.size(); i++)
    {
        file_stream.OpenElement("Row");

        file_stream.PushAttribute("Item", to_string(i+1).c_str());

        for(Index j = 0; j < data_file_preview(i).size(); j++)
        {
            file_stream.PushText(data_file_preview(i)(j).c_str());

            if(j != data_file_preview(i).size()-1)
            {
                file_stream.PushText(",");
            }
        }

        file_stream.CloseElement();
    }

    // Close preview data

    file_stream.CloseElement();

    // Close data set

    file_stream.CloseElement();
}


void DataSet::from_XML(const tinyxml2::XMLDocument& data_set_document)
{
    ostringstream buffer;

    // Data set element

    const tinyxml2::XMLElement* data_set_element = data_set_document.FirstChildElement("DataSet");

    if(!data_set_element)
    {
        buffer << "OpenNN Exception: DataSet class.\n"
               << "void from_XML(const tinyxml2::XMLDocument&) method.\n"
               << "Data set element is nullptr.\n";

        throw logic_error(buffer.str());
    }

    // Data file

    const tinyxml2::XMLElement* data_file_element = data_set_element->FirstChildElement("DataFile");

    if(!data_file_element)
    {
        buffer << "OpenNN Exception: DataSet class.\n"
               << "void from_XML(const tinyxml2::XMLDocument&) method.\n"
               << "Data file element is nullptr.\n";

        throw logic_error(buffer.str());
    }

    // Data file name

    const tinyxml2::XMLElement* data_file_name_element = data_file_element->FirstChildElement("DataFileName");

    if(!data_file_name_element)
    {
        buffer << "OpenNN Exception: DataSet class.\n"
               << "void from_XML(const tinyxml2::XMLDocument&) method.\n"
               << "DataFileName element is nullptr.\n";

        throw logic_error(buffer.str());
    }

    if(data_file_name_element->GetText())
    {
        const string new_data_file_name = data_file_name_element->GetText();

        set_data_file_name(new_data_file_name);
    }

    // Separator

    const tinyxml2::XMLElement* separator_element = data_file_element->FirstChildElement("Separator");

    if(separator_element)
    {
        if(separator_element->GetText())
        {
            const string new_separator = separator_element->GetText();

            set_separator(new_separator);
        }
        else
        {
            set_separator("Comma");
        }
    }
    else
    {
        set_separator("Comma");
    }

    // Has columns names

    const tinyxml2::XMLElement* columns_names_element = data_file_element->FirstChildElement("ColumnsNames");

    if(columns_names_element)
    {
        const string new_columns_names_string = columns_names_element->GetText();

        try
        {
            set_has_columns_names(new_columns_names_string == "1");
        }
        catch(const logic_error& e)
        {
            cerr << e.what() << endl;
        }
    }

    // Rows labels

    const tinyxml2::XMLElement* rows_label_element = data_file_element->FirstChildElement("RowsLabels");

    if(rows_label_element)
    {
        const string new_rows_label_string = rows_label_element->GetText();

        try
        {
            set_has_rows_label(new_rows_label_string == "1");
        }
        catch(const logic_error& e)
        {
            cerr << e.what() << endl;
        }
    }

    // Missing values label

    const tinyxml2::XMLElement* missing_values_label_element = data_file_element->FirstChildElement("MissingValuesLabel");

    if(missing_values_label_element)
    {
        if(missing_values_label_element->GetText())
        {
            const string new_missing_values_label = missing_values_label_element->GetText();

            set_missing_values_label(new_missing_values_label);
        }
        else
        {
            set_missing_values_label("NA");
        }
    }
    else
    {
        set_missing_values_label("NA");
    }

    // Forecasting

    // Lags number

    const tinyxml2::XMLElement* lags_number_element = data_file_element->FirstChildElement("LagsNumber");

    if(!lags_number_element)
    {
        buffer << "OpenNN Exception: DataSet class.\n"
               << "void from_XML(const tinyxml2::XMLDocument&) method.\n"
               << "Lags number element is nullptr.\n";

        throw logic_error(buffer.str());
    }

    if(lags_number_element->GetText())
    {
        const Index new_lags_number = static_cast<Index>(atoi(lags_number_element->GetText()));

        set_lags_number(new_lags_number);
    }

    // Steps ahead

    const tinyxml2::XMLElement* steps_ahead_element = data_file_element->FirstChildElement("StepsAhead");

    if(!steps_ahead_element)
    {
        buffer << "OpenNN Exception: DataSet class.\n"
               << "void from_XML(const tinyxml2::XMLDocument&) method.\n"
               << "Steps ahead element is nullptr.\n";

        throw logic_error(buffer.str());
    }

    if(steps_ahead_element->GetText())
    {
        const Index new_steps_ahead = static_cast<Index>(atoi(steps_ahead_element->GetText()));

        set_steps_ahead_number(new_steps_ahead);
    }

    // Time index

    const tinyxml2::XMLElement* time_index_element = data_file_element->FirstChildElement("TimeIndex");

    if(!time_index_element)
    {
        buffer << "OpenNN Exception: DataSet class.\n"
               << "void from_XML(const tinyxml2::XMLDocument&) method.\n"
               << "Time index element is nullptr.\n";

        throw logic_error(buffer.str());
    }

    if(time_index_element->GetText())
    {
        const Index new_time_index = static_cast<Index>(atoi(time_index_element->GetText()));

        set_time_index(new_time_index);
    }

    // Columns

    const tinyxml2::XMLElement* columns_element = data_set_element->FirstChildElement("Columns");

    if(!columns_element)
    {
        buffer << "OpenNN Exception: DataSet class.\n"
               << "void from_XML(const tinyxml2::XMLDocument&) method.\n"
               << "Columns element is nullptr.\n";

        throw logic_error(buffer.str());
    }

    // Columns number

    const tinyxml2::XMLElement* columns_number_element = columns_element->FirstChildElement("ColumnsNumber");

    if(!columns_number_element)
    {
        buffer << "OpenNN Exception: DataSet class.\n"
               << "void from_XML(const tinyxml2::XMLDocument&) method.\n"
               << "Columns number element is nullptr.\n";

        throw logic_error(buffer.str());
    }

    Index new_columns_number = 0;

    if(columns_number_element->GetText())
    {
        new_columns_number = static_cast<Index>(atoi(columns_number_element->GetText()));

        set_columns_number(new_columns_number);
    }

    // Columns

    const tinyxml2::XMLElement* start_element = columns_number_element;

    if(new_columns_number > 0)
    {
        for(Index i = 0; i < new_columns_number; i++)
        {
            const tinyxml2::XMLElement* column_element = start_element->NextSiblingElement("Column");
            start_element = column_element;

            if(column_element->Attribute("Item") != std::to_string(i+1))
            {
                buffer << "OpenNN Exception: DataSet class.\n"
                       << "void DataSet:from_XML(const tinyxml2::XMLDocument&) method.\n"
                       << "Column item number (" << i+1 << ") does not match (" << column_element->Attribute("Item") << ").\n";

                throw logic_error(buffer.str());
            }

            // Name

            const tinyxml2::XMLElement* name_element = column_element->FirstChildElement("Name");

            if(!name_element)
            {
                buffer << "OpenNN Exception: DataSet class.\n"
                       << "void Column::from_XML(const tinyxml2::XMLDocument&) method.\n"
                       << "Name element is nullptr.\n";

                throw logic_error(buffer.str());
            }

            if(name_element->GetText())
            {
                const string new_name = name_element->GetText();

                columns(i).name = new_name;
            }

            // Column use

            const tinyxml2::XMLElement* column_use_element = column_element->FirstChildElement("ColumnUse");

            if(!column_use_element)
            {
                buffer << "OpenNN Exception: DataSet class.\n"
                       << "void DataSet::from_XML(const tinyxml2::XMLDocument&) method.\n"
                       << "Column use element is nullptr.\n";

                throw logic_error(buffer.str());
            }

            if(column_use_element->GetText())
            {
                const string new_column_use = column_use_element->GetText();

                columns(i).set_use(new_column_use);
            }

            // Type

            const tinyxml2::XMLElement* type_element = column_element->FirstChildElement("Type");

            if(!type_element)
            {
                buffer << "OpenNN Exception: DataSet class.\n"
                       << "void Column::from_XML(const tinyxml2::XMLDocument&) method.\n"
                       << "Type element is nullptr.\n";

                throw logic_error(buffer.str());
            }

            if(type_element->GetText())
            {
                const string new_type = type_element->GetText();

                columns(i).set_type(new_type);
            }

            if(columns(i).type == Categorical || columns(i).type == Binary)
            {
                // Categories

                const tinyxml2::XMLElement* categories_element = column_element->FirstChildElement("Categories");

                if(!categories_element)
                {
                    buffer << "OpenNN Exception: DataSet class.\n"
                           << "void Column::from_XML(const tinyxml2::XMLDocument&) method.\n"
                           << "Categories element is nullptr.\n";

                    throw logic_error(buffer.str());
                }

                if(categories_element->GetText())
                {
                    const string new_categories = categories_element->GetText();

                    columns(i).categories = get_tokens(new_categories, ';');
                }

                // Categories uses

                const tinyxml2::XMLElement* categories_uses_element = column_element->FirstChildElement("CategoriesUses");

                if(!categories_uses_element)
                {
                    buffer << "OpenNN Exception: DataSet class.\n"
                           << "void Column::from_XML(const tinyxml2::XMLDocument&) method.\n"
                           << "Categories uses element is nullptr.\n";

                    throw logic_error(buffer.str());
                }

                if(categories_uses_element->GetText())
                {
                    const string new_categories_uses = categories_uses_element->GetText();

                    columns(i).set_categories_uses(get_tokens(new_categories_uses, ';'));
                }
            }
        }
    }

    // Rows label

    if(has_rows_labels)
    {
        // Rows labels begin tag

        const tinyxml2::XMLElement* rows_labels_element = data_set_element->FirstChildElement("RowsLabels");

        if(!rows_labels_element)
        {
            buffer << "OpenNN Exception: DataSet class.\n"
                   << "void from_XML(const tinyxml2::XMLDocument&) method.\n"
                   << "Rows labels element is nullptr.\n";

            throw logic_error(buffer.str());
        }

        // Rows labels

        if(rows_labels_element->GetText())
        {
            const string new_rows_labels = rows_labels_element->GetText();

            rows_labels = get_tokens(new_rows_labels, ',');
        }


    }

    // Samples

    const tinyxml2::XMLElement* samples_element = data_set_element->FirstChildElement("Samples");

    if(!samples_element)
    {
        buffer << "OpenNN Exception: DataSet class.\n"
               << "void from_XML(const tinyxml2::XMLDocument&) method.\n"
               << "Samples element is nullptr.\n";

        throw logic_error(buffer.str());
    }

    // Samples number

    const tinyxml2::XMLElement* samples_number_element = samples_element->FirstChildElement("SamplesNumber");

    if(!samples_number_element)
    {
        buffer << "OpenNN Exception: DataSet class.\n"
               << "void from_XML(const tinyxml2::XMLDocument&) method.\n"
               << "Samples number element is nullptr.\n";

        throw logic_error(buffer.str());
    }

    if(samples_number_element->GetText())
    {
        const Index new_samples_number = static_cast<Index>(atoi(samples_number_element->GetText()));

        samples_uses.resize(new_samples_number);
    }

    // Samples uses

    const tinyxml2::XMLElement* samples_uses_element = samples_element->FirstChildElement("SamplesUses");

    if(!samples_uses_element)
    {
        buffer << "OpenNN Exception: DataSet class.\n"
               << "void from_XML(const tinyxml2::XMLDocument&) method.\n"
               << "Samples uses element is nullptr.\n";

        throw logic_error(buffer.str());
    }

    if(samples_uses_element->GetText())
    {
        set_samples_uses(get_tokens(samples_uses_element->GetText(), ' '));
    }

    // Missing values

    const tinyxml2::XMLElement* missing_values_element = data_set_element->FirstChildElement("MissingValues");

    if(!missing_values_element)
    {
        buffer << "OpenNN Exception: DataSet class.\n"
               << "void from_XML(const tinyxml2::XMLDocument&) method.\n"
               << "Missing values element is nullptr.\n";

        throw logic_error(buffer.str());
    }

    // Missing values method

    const tinyxml2::XMLElement* missing_values_method_element = missing_values_element->FirstChildElement("MissingValuesMethod");

    if(!missing_values_method_element)
    {
        buffer << "OpenNN Exception: DataSet class.\n"
               << "void from_XML(const tinyxml2::XMLDocument&) method.\n"
               << "Missing values method element is nullptr.\n";

        throw logic_error(buffer.str());
    }

    if(missing_values_method_element->GetText())
    {
        set_missing_values_method(missing_values_method_element->GetText());
    }

    // Preview data

    const tinyxml2::XMLElement* preview_data_element = data_set_element->FirstChildElement("PreviewData");

    if(!preview_data_element)
    {
        buffer << "OpenNN Exception: DataSet class.\n"
               << "void from_XML(const tinyxml2::XMLDocument&) method.\n"
               << "Preview data element is nullptr.\n";

        throw logic_error(buffer.str());
    }

    // Preview size

    const tinyxml2::XMLElement* preview_size_element = preview_data_element->FirstChildElement("PreviewSize");

    if(!preview_size_element)
    {
        buffer << "OpenNN Exception: DataSet class.\n"
               << "void from_XML(const tinyxml2::XMLDocument&) method.\n"
               << "Preview size element is nullptr.\n";

        throw logic_error(buffer.str());
    }

    Index new_preview_size = 0;

    if(preview_size_element->GetText())
    {
        new_preview_size = static_cast<Index>(atoi(preview_size_element->GetText()));

        if(new_preview_size > 0) data_file_preview.resize(new_preview_size);
    }

    // Preview data

    start_element = preview_size_element;

    for(Index i = 0; i < new_preview_size; i++)
    {
        const tinyxml2::XMLElement* row_element = start_element->NextSiblingElement("Row");
        start_element = row_element;

        if(row_element->Attribute("Item") != std::to_string(i+1))
        {
            buffer << "OpenNN Exception: DataSet class.\n"
                   << "void from_XML(const tinyxml2::XMLDocument&) method.\n"
                   << "Row item number (" << i+1 << ") does not match (" << row_element->Attribute("Item") << ").\n";

            throw logic_error(buffer.str());
        }

        if(row_element->GetText())
        {
            data_file_preview(i) = get_tokens(row_element->GetText(), ',');
        }
    }

    // Display

    const tinyxml2::XMLElement* display_element = data_set_element->FirstChildElement("Display");

    if(display_element)
    {
        const string new_display_string = display_element->GetText();

        try
        {
            set_display(new_display_string != "0");
        }
        catch(const logic_error& e)
        {
            cerr << e.what() << endl;
        }
    }    
}


/// Prints to the screen in text format the main numbers from the data set object.

void DataSet::print_summary() const
{
    if(display)
    {
        const Index variables_number = get_variables_number();
        const Index samples_number = get_samples_number();

        cout << "Data set object summary:\n"
             << "Number of variables: " << variables_number << "\n"
             << "Number of samples: " << samples_number << "\n";
    }
}


/// Saves the members of a data set object to a XML-type file in an XML-type format.
/// @param file_name Name of data set XML-type file.
///
/// @todo

void DataSet::save(const string& file_name) const
{
    FILE *pFile;
//    int err;

//    err = fopen_s(&pFile, file_name.c_str(), "w");
    pFile = fopen(file_name.c_str(), "w");

    tinyxml2::XMLPrinter document(pFile);

    write_XML(document);

    fclose(pFile);
}


/// Loads the members of a data set object from a XML-type file:
/// <ul>
/// <li> Samples number.
/// <li> Training samples number.
/// <li> Training samples indices.
/// <li> Selection samples number.
/// <li> Selection samples indices.
/// <li> Testing samples number.
/// <li> Testing samples indices.
/// <li> Input variables number.
/// <li> Input variables indices.
/// <li> Target variables number.
/// <li> Target variables indices.
/// <li> Input variables name.
/// <li> Target variables name.
/// <li> Input variables description.
/// <li> Target variables description.
/// <li> Display.
/// <li> Data.
/// </ul>
/// Please mind about the file format. This is specified in the User's Guide.
/// @param file_name Name of data set XML-type file.

void DataSet::load(const string& file_name)
{
    tinyxml2::XMLDocument document;

    if(document.LoadFile(file_name.c_str()))
    {
        ostringstream buffer;

        buffer << "OpenNN Exception: DataSet class.\n"
               << "void load(const string&) method.\n"
               << "Cannot load XML file " << file_name << ".\n";

        throw logic_error(buffer.str());
    }

    from_XML(document);
}


void DataSet::print_columns_types() const
{
    const Index columns_number = get_columns_number();

    for(Index i = 0; i < columns_number; i++)
    {
        if(columns(i).type == Numeric) cout << "Numeric ";
        else if(columns(i).type == Binary) cout << "Binary ";
        else if(columns(i).type == Categorical) cout << "Categorical ";
        else if(columns(i).type == DateTime) cout << "DateTime ";
        else if(columns(i).type == Constant) cout << "Constant ";

    }

    cout << endl;
}


/// Prints to the screen the values of the data matrix.

void DataSet::print_data() const
{
    if(display) cout << data << endl;
}


/// Prints to the sceen a preview of the data matrix,
/// i.e., the first, second and last samples

void DataSet::print_data_preview() const
{
    if(!display) return;

    const Index samples_number = get_samples_number();

<<<<<<< HEAD
            cout << "First sample:  \n";

            for(int i; i< first_sample.dimension(0); i++)
            {

                cout  << first_sample(i) << "  ";
            }

            cout << endl;
        }
=======
    if(samples_number > 0)
    {
        const Tensor<type, 1> first_sample = data.chip(0, 0);
>>>>>>> f6a0b7ef

        cout << "First sample:\n"
             << first_sample << endl;
    }

<<<<<<< HEAD
            cout << "Second sample:  \n";

            for(int i; i< second_sample.dimension(0); i++)
            {

                cout  << second_sample(i) << "  ";
            }

            cout << endl;
        }
=======
    if(samples_number > 1)
    {
        const Tensor<type, 1> second_sample = data.chip(1, 0);
>>>>>>> f6a0b7ef

        cout << "Second sample:\n"
             << second_sample << endl;
    }

<<<<<<< HEAD
            cout << "Last sample:  \n";

            for(int i; i< last_sample.dimension(0); i++)
            {

                cout  << last_sample(i) << "  ";
            }

            cout << endl;
        }
=======
    if(samples_number > 2)
    {
        const Tensor<type, 1> last_sample = data.chip(samples_number-1, 0);

        cout << "Sample " << samples_number << ":\n"
             << last_sample << endl;
>>>>>>> f6a0b7ef
    }
}


/// Saves to the data file the values of the data matrix.

void DataSet::save_data() const
{
    ofstream file(data_file_name.c_str());

    if(!file.is_open())
    {
      ostringstream buffer;

      buffer << "OpenNN Exception: Matrix template." << endl
             << "void save_csv(const string&, const char&, const Vector<string>&, const Vector<string>&) method." << endl
             << "Cannot open matrix data file: " << data_file_name << endl;

      throw logic_error(buffer.str());
    }

    file.precision(20);

    const Index samples_number = get_samples_number();
    const Index variables_number = get_variables_number();

    const Tensor<string, 1> variables_names = get_variables_names();

    char separator_char = ',';//get_separator_char();

    if(this->has_rows_labels)
    {
        file << "id" << separator_char;
    }
    for(Index j = 0; j < variables_number; j++)
    {
        file << variables_names[j];

        if(j != variables_number-1)
        {
            file << separator_char;
        }
    }

    file << endl;

    for(Index i = 0; i < samples_number; i++)
    {
        if(this->has_rows_labels)
        {
            file << rows_labels(i) << separator_char;
        }
       for(Index j = 0; j < variables_number; j++)
       {
           file << data(i,j);

           if(j != variables_number-1)
           {
               file << separator_char;
           }
       }

       file << endl;
    }

    file.close();
}


/// Saves to the data file the values of the data matrix in binary format.

void DataSet::save_data_binary(const string& binary_data_file_name) const
{
    ofstream file(binary_data_file_name.c_str(), ios::binary);

    if(!file.is_open())
    {
        ostringstream buffer;

        buffer << "OpenNN Exception: DataSet template." << endl
               << "void save_data_binary(const string) method." << endl
               << "Cannot open data binary file." << endl;

        throw logic_error(buffer.str());
    }

    // Write data

    streamsize size = sizeof(Index);

    Index columns_number = data.dimension(1);
    Index rows_number = data.dimension(0);

    cout << "Rows number: " << rows_number << endl;
    cout << "Columns number: " << columns_number << endl;

    cout << "Saving binary data file..." << endl;


    file.write(reinterpret_cast<char*>(&columns_number), size);
    file.write(reinterpret_cast<char*>(&rows_number), size);

    size = sizeof(type);

    type value;

    for(int i = 0; i < columns_number; i++)
    {
        for(int j = 0; j < rows_number; j++)
        {
            value = data(j,i);

            file.write(reinterpret_cast<char*>(&value), size);
        }
    }

    file.close();

    cout << "Binary data file saved." << endl;
}


/// Arranges an input-target DataSet from a time series matrix, according to the number of lags.

void DataSet::transform_time_series()
{
    if(lags_number == 0) return;

    const Index variables_number = get_variables_number();
    const Index samples_number = get_samples_number();

    time_series_data = data;

    time_series_columns = columns;

    transform_time_series_columns();

    const Index time_series_samples_number = get_samples_number()-(lags_number-1+steps_ahead);
    const Index time_series_variables_number = get_columns_number();

    data.resize(time_series_samples_number, time_series_variables_number);

    Tensor<type, 2> new_data(time_series_samples_number, time_series_variables_number);
    Tensor<type, 1> variable_data;

    Index new_data_variable = 0;

    Index time_series_variable= 0;


// lags

    for(Index lag = lags_number; lag > 0; lag--)
    {

        for(Index variable = 0; variable < variables_number; variable++)
            {

            variable_data = time_series_data.chip(variable, 1);

            for(Index j = 0; j <= time_series_samples_number; j++)
            {

                new_data(j, time_series_variable) = variable_data(j+lags_number-lag);
            }
            time_series_variable++;
        }
    }

// steps ahead
    for(Index ahead = 1; ahead <= steps_ahead; ahead++)
    {
        for(Index variable = 0; variable < variables_number; variable++)
            {
            variable_data = time_series_data.chip(variable, 1);

            for(Index j = 0; j < time_series_samples_number; j++)
            {
                new_data(j, time_series_variable) = variable_data(j+ahead+lags_number-1);
            }

            time_series_variable++;
        }
    }

    set_data(new_data);
}


/// Arranges the data set for association.
/// @todo Low priority. Variables and samples.

void DataSet::transform_association()
{
// OpenNN::transform_association(data);
}


/// @todo

void DataSet::fill_time_series(const Index& period )
{
    Index rows = static_cast<Index>((data(data.dimension(0)- 1, 0)- data(0,0)) / period) + 1 ;

    Tensor<type, 2> new_data(rows, data.dimension(1));

    new_data.setConstant(static_cast<type>(NAN));

    Index j = 1;

//    new_data.set_row(0, data.chip(0, 0));

    cout.precision(20);

    for (Index i = 1; i < rows ; i++)
    {
      if(static_cast<Index>(data(j, 0)) == static_cast<Index>(data(j - 1, 0)))
      {

          j = j + 1;
      }
      if(static_cast<Index>(data(j, 0)) == static_cast<Index>(data(0,0) + i * period))
      {
//          new_data.set_row(i, data.chip(j, 0));

          j = j + 1;
      }
      else
      {
          new_data(i,0) = data(0,0) + i * period;
      }
    }

    time_series_data = new_data;

    data = new_data;
}


/// This method loads the data from a binary data file.

void DataSet::load_data_binary()
{
    ifstream file;

    file.open(data_file_name.c_str(), ios::binary);

    if(!file.is_open())
    {
        ostringstream buffer;

        buffer << "OpenNN Exception: DataSet template.\n"
               << "void load_binary(const string&) method.\n"
               << "Cannot open binary file: " << data_file_name << "\n";

        throw logic_error(buffer.str());
    }

    streamsize size = sizeof(Index);

    Index columns_number;
    Index rows_number;

    file.read(reinterpret_cast<char*>(&columns_number), size);
    file.read(reinterpret_cast<char*>(&rows_number), size);

    size = sizeof(type);

    type value;

    data = Tensor<type, 2>(rows_number, columns_number);

    Index row_index = 0;
    Index column_index = 0;

    for(Index i = 0; i < rows_number*columns_number; i++)
    {
        file.read(reinterpret_cast<char*>(&value), size);

        data(row_index, column_index) = value;

        row_index++;

        if((i+1)%rows_number == 0)
        {
            column_index++;
            row_index = 0;
        }
    }

    file.close();
}


/// This method loads data from a binary data file for time series prediction methodata_set.
/// @todo

void DataSet::load_time_series_data_binary()
{
//    time_series_data.load_binary(data_file_name);
}


/// Returns a vector containing the number of samples of each class in the data set.
/// If the number of target variables is one then the number of classes is two.
/// If the number of target variables is greater than one then the number of classes is equal to the number
/// of target variables.
/// @todo Low priority. Return class_distribution is wrong

Tensor<Index, 1> DataSet::calculate_target_distribution() const
{
    const Index samples_number = get_samples_number();
    const Index targets_number = get_target_variables_number();
    const Tensor<Index, 1> target_variables_indices = get_target_variables_indices();

    Tensor<Index, 1> class_distribution;

    if(targets_number == 1) // Two classes
    {
        class_distribution = Tensor<Index, 1>(2);

        Index target_index = target_variables_indices(0);

        Index positives = 0;
        Index negatives = 0;

        for(Index sample_index = 0; sample_index < static_cast<Index>(samples_number); sample_index++)
        {
            if(!::isnan(data(static_cast<Index>(sample_index),target_index)))
            {
                if(data(static_cast<Index>(sample_index),target_index) < static_cast<type>(0.5))
                {
                    negatives++;
                }
                else
                {
                    positives++;
                }
            }
        }

        class_distribution(0) = negatives;
        class_distribution(1) = positives;
    }
    else // More than two classes
    {
        class_distribution = Tensor<Index, 1>(targets_number);

        for(Index i = 0; i < samples_number; i++)
        {
            if(get_sample_use(i) != UnusedSample)
            {
                for(Index j = 0; j < targets_number; j++)
                {
                    if(data(i,target_variables_indices(j)) == static_cast<type>(NAN)) continue;

                    if(data(i,target_variables_indices(j)) > 0.5) class_distribution(j)++;
                }
            }
        }
    }

    return class_distribution;
}


/// Calculate the outliers from the data set using the Tukey's test.
/// @param cleaning_parameter Parameter used to detect outliers.
/// @todo Low priority.

Tensor<Tensor<Index, 1>, 1> DataSet::calculate_Tukey_outliers(const type& cleaning_parameter) const
{
    const Index samples_number = get_used_samples_number();
    const Tensor<Index, 1> samples_indices = get_used_samples_indices();

    const Index columns_number = get_columns_number();
    const Index used_columns_number = get_used_columns_number();
    const Tensor<Index, 1> used_columns_indices = get_used_columns_indices();

    Tensor<Tensor<Index, 1>, 1> return_values(2);

    return_values(0) = Tensor<Index, 1>(samples_number);
    return_values(1) = Tensor<Index, 1>(used_columns_number);

    return_values(0).setZero();
    return_values(1).setZero();

    Tensor<BoxPlot, 1> box_plots = calculate_columns_box_plots();

    Index used_column_index = 0;
    Index variable_index = 0;

    #pragma omp parallel for

    for(Index i = 0; i < columns_number; i++)
    {
        if(columns(i).column_use == UnusedVariable && columns(i).type == Categorical)
        {
            variable_index += columns(i).get_categories_number();
            continue;
        }
        else if(columns(i).column_use == UnusedVariable) // Numeric, Binary or DateTime
        {
            variable_index++;
            continue;
        }

        if(columns(i).type == Categorical || columns(i).type == Binary || columns(i).type == DateTime)
        {
            used_column_index++;
            columns(i).get_categories_number() == 0 ? variable_index++ : variable_index += columns(i).get_categories_number();
            continue;
        }
        else // Numeric
        {
            const type interquartile_range = box_plots(used_column_index).third_quartile - box_plots(used_column_index).first_quartile;

            if(interquartile_range < numeric_limits<type>::epsilon())
            {
                used_column_index++;
                variable_index++;
                continue;
            }

            Index columns_outliers = 0;

            for(Index j = 0; j < samples_number; j++)
            {
                const Tensor<type, 1> sample = get_sample_data(samples_indices(static_cast<Index>(j)));

                if(sample(variable_index) <(box_plots(used_column_index).first_quartile - cleaning_parameter*interquartile_range) ||
                        sample(variable_index) >(box_plots(used_column_index).third_quartile + cleaning_parameter*interquartile_range))
                {
                    return_values(0)(static_cast<Index>(j)) = 1;

                    columns_outliers++;
                }
            }

            return_values(1)(used_column_index) = columns_outliers;

            used_column_index++;
            variable_index++;
        }
    }

    return return_values;
}


/// Calculate the outliers from the data set using the Tukey's test and sets in samples object.
/// @param cleaning_parameter Parameter used to detect outliers
/// @todo

void DataSet::unuse_Tukey_outliers(const type& cleaning_parameter)
{
    const Tensor<Tensor<Index, 1>, 1> outliers_indices = calculate_Tukey_outliers(cleaning_parameter);

//    const Tensor<Index, 1> outliers_samples = outliers_indices(0).get_indices_greater_than(0);

//    set_samples_unused(outliers_samples);

}


/// Returns a matrix with the values of autocorrelation for every variable in the data set.
/// The number of rows is equal to the number of
/// The number of columns is the maximum lags number.
/// @param maximum_lags_number Maximum lags number for which autocorrelation is calculated.
/// @todo

Tensor<type, 2> DataSet::calculate_autocorrelations(const Index& maximum_lags_number) const
{
    if(maximum_lags_number > get_used_samples_number())
    {
        ostringstream buffer;

        buffer << "OpenNN Exception: DataSet class.\n"
               << "Tensor<type, 2> autocorrelations(const Index&) method.\n"
               << "Maximum lags number(" << maximum_lags_number << ") is greater than the number of samples("
               << get_used_samples_number() <<") \n";

        throw logic_error(buffer.str());
    }

    const Index variables_number = data.dimension(1);

    Tensor<type, 2> autocorrelations(variables_number, maximum_lags_number);

    for(Index j = 0; j < variables_number; j++)
    {
//        autocorrelations.set_row(j, OpenNN::autocorrelations(data.chip(j,1), maximum_lags_number));
    }

    return autocorrelations;
}


/// Calculates the cross-correlation between all the variables in the data set.

Tensor<Tensor<type, 1>, 2> DataSet::calculate_cross_correlations(const Index& lags_number) const
{
    const Index variables_number = get_variables_number();

    Tensor<Tensor<type, 1>, 2> cross_correlations(variables_number, variables_number);

    Tensor<type, 1> actual_column;

    for(Index i = 0; i < variables_number; i++)
    {
        actual_column = data.chip(i,1);

        for(Index j = 0; j < variables_number; j++)
        {
            cross_correlations(i,j) = OpenNN::cross_correlations(actual_column, data.chip(j,1), lags_number);
        }
    }

    return cross_correlations;
}


/// @todo

Tensor<type, 2> DataSet::calculate_lag_plot() const
{
    const Index samples_number = get_used_samples_number();

    const Index columns_number = data.dimension(1) - 1;

    Tensor<type, 2> lag_plot(samples_number, columns_number);

//    lag_plot = data.get_submatrix_columns(columns_indices);

    return lag_plot;
}


/// @todo, check

Tensor<type, 2> DataSet::calculate_lag_plot(const Index& maximum_lags_number)
{
    const Index samples_number = get_used_samples_number();

    if(maximum_lags_number > samples_number)
    {
        ostringstream buffer;

        buffer << "OpenNN Exception: DataSet class.\n"
               << "Tensor<type, 2> calculate_lag_plot(const Index&) method.\n"
               << "Maximum lags number(" << maximum_lags_number
               << ") is greater than the number of samples("
               << samples_number << ") \n";

        throw logic_error(buffer.str());
    }

    //const Tensor<type, 2> lag_plot = time_series_data.calculate_lag_plot(maximum_lags_number, time_index);

//    return lag_plot;

    return Tensor<type, 2>();
}


/// Generates an artificial dataset with a given number of samples and number of variables
/// by constant data.
/// @param samples_number Number of samples in the dataset.
/// @param variables_number Number of variables in the dataset.
/// @todo

void DataSet::generate_constant_data(const Index& samples_number, const Index& variables_number)
{    
    set(samples_number, variables_number);

//    data.setRandom(-5.12, 5.12);

    for(Index i = 0; i < samples_number; i++)
    {
        data(i, variables_number-1) = 0;
    }

    scale_minimum_maximum(data);

    set_default_columns_uses();
}


/// Generates an artificial dataset with a given number of samples and number of variables
/// using random data.
/// @param samples_number Number of samples in the dataset.
/// @param variables_number Number of variables in the dataset.
/// @todo

void DataSet::generate_random_data(const Index& samples_number, const Index& variables_number)
{
    set(samples_number, variables_number);

    data.setRandom<Eigen::internal::NormalRandomGenerator<type>>();

//        data.setRandom(0.0, 1.0);

}


/// Generates an artificial dataset with a given number of samples and number of variables
/// using a sequential data.
/// @param samples_number Number of samples in the dataset.
/// @param variables_number Number of variables in the dataset.

void DataSet::generate_sequential_data(const Index& samples_number, const Index& variables_number)
{
    set(samples_number, variables_number);

    for(Index i = 0; i < samples_number; i++)
    {
        for(Index j = 0; j < variables_number; j++)
        {
            data(i,j) = static_cast<type>(j);
        }
    }
}


/// Generates an artificial dataset with a given number of samples and number of variables
/// using a paraboloid data.
/// @param samples_number Number of samples in the dataset.
/// @param variables_number Number of variables in the dataset.
/// @todo

void DataSet::generate_paraboloid_data(const Index& samples_number, const Index& variables_number)
{
    const Index inputs_number = variables_number-1;

    set(samples_number, variables_number);

    data.setRandom<Eigen::internal::NormalRandomGenerator<type>>();

    for(Index i = 0; i < samples_number; i++)
    {
//        const type norm = l2_norm(data.chip(i, 0).delete_last(1));

//        data(i, inputs_number) = norm*norm;
    }

    scale_minimum_maximum(data);
}


/// Generates an artificial dataset with a given number of samples and number of variables
/// using the Rosenbrock function.
/// @param samples_number Number of samples in the dataset.
/// @param variables_number Number of variables in the dataset.
/// @todo

void DataSet::generate_Rosenbrock_data(const Index& samples_number, const Index& variables_number)
{
    const Index inputs_number = variables_number-1;

    set(samples_number, variables_number);

//    data.setRandom(-2.048, 2.048);

    data.setRandom<Eigen::internal::NormalRandomGenerator<type>>();

    #pragma omp parallel for

    for(Index i = 0; i < samples_number; i++)
    {
        type rosenbrock = 0;

        for(Index j = 0; j < inputs_number-1; j++)
        {
            rosenbrock +=
                (1 - data(i,j))*(1 - data(i,j))
                + 100*(data(i,j+1)-data(i,j)*data(i,j))*
                (data(i,j+1)-data(i,j)*data(i,j));
        }

        data(i, inputs_number) = rosenbrock;
    }

//    scale_range(data, -1.0, 1.0);

    set_default_columns_uses();
}


/// @todo

void DataSet::generate_inputs_selection_data(const Index& samples_number, const Index& variables_number)
{
    set(samples_number,variables_number);

//    data.setRandom(0.0, 1.0);

    for(Index i = 0; i < samples_number; i++)
    {
        for(Index j = 0; j < variables_number-2; j++)
        {
            data(i,variables_number-1) += data(i,j);
        }
    }

    set_default_columns_uses();
}


void DataSet::generate_sum_data(const Index& samples_number, const Index& variables_number)
{
    set(samples_number,variables_number);

    data.setRandom<Eigen::internal::NormalRandomGenerator<type>>();

    for(Index i = 0; i < samples_number; i++)
    {
        for(Index j = 0; j < variables_number-1; j++)
        {
            data(i,variables_number-1) += data(i,j);
        }
    }

    set_default();

    scale_data_mean_standard_deviation();

}


/// Generate artificial data for a binary classification problem with a given number of samples and inputs.
/// @param samples_number Number of the samples to generate.
/// @param inputs_number Number of the variables that the data set will have.
/// @todo

void DataSet::generate_data_binary_classification(const Index& samples_number, const Index& inputs_number)
{
    const Index negatives = samples_number/2;
    const Index positives = samples_number - negatives;

    // Negatives data

    Tensor<type, 1> target_0(negatives);

    Tensor<type, 2> class_0(negatives, inputs_number+1);

//        class_0.setRandom(-0.5, 1.0);

//        class_0.set_column(inputs_number, target_0, "");

        // Positives data

//        Tensor<type, 1> target_1(positives, 1.0);

//        Tensor<type, 2> class_1(positives, inputs_number+1);

//        class_1.setRandom(0.5, 1.0);

//        class_1.set_column(inputs_number, target_1, "");

        // Assemble

//        set(class_0.assemble_rows(class_1));
}


/// @todo Low priority.

void DataSet::generate_data_multiple_classification(const Index& samples_number, const Index& inputs_number, const Index& outputs_number)
{
    Tensor<type, 2> new_data(samples_number, inputs_number);

    new_data.setRandom<Eigen::internal::NormalRandomGenerator<type>>();

    Tensor<type, 2> targets(samples_number, outputs_number);

    Index target_index = 0;

    for(Index i = 0; i < samples_number; i ++)
    {
        target_index = static_cast<unsigned>(rand())%outputs_number;

        targets(i, target_index) = 1.0;
    }

//        set(new_data.assemble_columns(targets));
}


/// Returns true if the data matrix is not empty(it has not been loaded),
/// and false otherwise.

bool DataSet::has_data() const
{
    if(is_empty())
    {
        return false;
    }
    else
    {
        return true;
    }
}


/// Unuses those samples with values outside a defined range.
/// @param minimums vector of minimum values in the range.
/// The size must be equal to the number of variables.
/// @param maximums vector of maximum values in the range.
/// The size must be equal to the number of variables.
/// @todo Low priority.

Tensor<Index, 1> DataSet::filter_data(const Tensor<type, 1>& minimums, const Tensor<type, 1>& maximums)
{
    const Tensor<Index, 1> used_variables_indices = get_used_columns_indices();

    const Index used_variables_number = get_used_variables_number();

#ifdef __OPENNN_DEBUG__

    if(minimums.size() != used_variables_number)
    {
        ostringstream buffer;

        buffer << "OpenNN Exception: DataSet class.\n"
               << "Tensor<Index, 1> filter_data(const Tensor<type, 1>&, const Tensor<type, 1>&) method.\n"
               << "Size of minimums(" << minimums.size() << ") is not equal to number of variables(" << used_variables_number << ").\n";

        throw logic_error(buffer.str());
    }

    if(maximums.size() != used_variables_number)
    {
        ostringstream buffer;

        buffer << "OpenNN Exception: DataSet class.\n"
               << "Tensor<Index, 1> filter_data(const Tensor<type, 1>&, const Tensor<type, 1>&) method.\n"
               << "Size of maximums(" << maximums.size() << ") is not equal to number of variables(" << used_variables_number << ").\n";

        throw logic_error(buffer.str());
    }

#endif

    const Index samples_number = get_samples_number();

    Tensor<type, 1> filtered_indices(samples_number);
    filtered_indices.setZero();

    const Tensor<Index, 1> used_samples_indices = get_used_samples_indices();
    const Index used_samples_number = used_samples_indices.size();

    Index sample_index = 0;

    for(Index i = 0; i < used_variables_number; i++)
    {
        const Index variable_index = used_variables_indices(i);

        for(Index j = 0; j < used_samples_number; j++)
        {
            sample_index = used_samples_indices(j);

            if(get_sample_use(sample_index) == UnusedSample) continue;

            if(data(sample_index,variable_index) < minimums(i)
                    || data(sample_index,variable_index) > maximums(i))
            {
                filtered_indices(sample_index) = 1.0;

                set_sample_use(sample_index, UnusedSample);
            }
        }
    }

    Index filtered_samples_number =
            static_cast<Index>(std::count_if(filtered_indices.data(), filtered_indices.data()+filtered_indices.size(), [](type value) {return value > static_cast<type>(0.5);}));

    Tensor<Index, 1> filtered_samples_indices(filtered_samples_number);
    Index index = 0;

    for(Index i = 0; i < samples_number; i++)
    {
        if(filtered_indices(i) > static_cast<type>(0.5))
        {
            filtered_samples_indices(index) = i;
            index++;
        }
    }

    return filtered_samples_indices;
}


/// Filter data set variable using a rank.
/// The values within the variable must be between minimum and maximum.
/// @param variable_index Index number where the variable to be filtered is located.
/// @param minimum Value that determine the lower limit.
/// @param maximum Value that determine the upper limit.
/// Returns a indices vector.
/// @todo

Tensor<Index, 1> DataSet::filter_column(const Index& variable_index, const type& minimum, const type& maximum)
{
    const Index samples_number = get_samples_number();

    Tensor<type, 1> filtered_indices(samples_number);

    const Tensor<Index, 1> used_samples_indices = get_used_samples_indices();

    const Tensor<Index, 1> current_samples_indices = used_samples_indices;

    const Index current_samples_number = current_samples_indices.size();

    for(Index i = 0; i < current_samples_number; i++)
    {
        const Index index = current_samples_indices(i);

        if(data(index,variable_index) < minimum || data(index,variable_index) > maximum)
        {
            filtered_indices(index) = 1.0;

            set_sample_use(index, UnusedSample);
        }
    }

//        return filtered_indices.get_indices_greater_than(0.5);

    return Tensor<Index, 1>();
}


/// Filter data set variable using a rank.
/// The values within the variable must be between minimum and maximum.
/// @param variable_name String name where the variable to be filtered is located.
/// @param minimum Value that determine the lower limit.
/// @param maximum Value that determine the upper limit.
/// Returns a indices vector.
/// @todo

Tensor<Index, 1> DataSet::filter_column(const string& variable_name, const type& minimum, const type& maximum)
{
    const Index variable_index = get_variable_index(variable_name);

    const Index samples_number = get_samples_number();

    Tensor<type, 1> filtered_indices(samples_number);

    const Tensor<Index, 1> used_samples_indices = get_used_samples_indices();

    const Index current_samples_number = used_samples_indices.size();

    for(Index i = 0; i < current_samples_number; i++)
    {
        const Index index = used_samples_indices(i);

        if(data(index,variable_index) < minimum || data(index,variable_index) > maximum)
        {
            filtered_indices(index) = 1.0;

            set_sample_use(index, UnusedSample);
        }
    }

//        return filtered_indices.get_indices_greater_than(0.5);

    return Tensor<Index, 1>();
}


/// This method converts a numerical variable into categorical.
/// Note that this method resizes the dataset.
/// @param variable_index Index of the variable to be converted.

void DataSet::numeric_to_categorical(const Index& variable_index)
{
#ifdef __OPENNN_DEBUG__

    const Index variables_number = get_variables_number();

    if(variable_index >= variables_number)
    {
        ostringstream buffer;

        buffer << "OpenNN Exception: DataSet class.\n"
               << "void convert_categorical_variable(const Index&) method.\n"
               << "Index of variable(" << variable_index << ") must be less than number of variables (" << variables_number << ").\n";

        throw logic_error(buffer.str());
    }

#endif

//    const Tensor<type, 1> categories = data.get_column(variable_index).get_unique_elements();

//    data = data.to_categorical(variable_index);

//    columns(variable_index).categories_uses = Tensor<VariableUse, 1>(categories.size(), columns(variable_index).column_use);
//    columns(variable_index).type = Categorical;
//    columns(variable_index).categories = categories.to_string_vector();
}


/// Sets all the samples with missing values to "Unused".

void DataSet::impute_missing_values_unuse()
{
    const Index samples_number = get_samples_number();

    #pragma omp parallel for

    for(Index i = 0; i <samples_number; i++)
    {
        if(has_nan_row(i))
        {
            set_sample_use(i, "Unused");
        }
    }
}

/// Substitutes all the missing values by the mean of the corresponding variable.

void DataSet::impute_missing_values_mean()
{
    const Tensor<Index, 1> used_samples_indices = get_used_samples_indices();
    const Tensor<Index, 1> used_variables_indices = get_used_variables_indices();

    const Tensor<type, 1> means = mean(data, used_samples_indices, used_variables_indices);

    const Index samples_number = get_samples_number();
    const Index variables_number = used_variables_indices.size();

#pragma omp parallel for schedule(dynamic)

    for(Index j = 0; j < variables_number; j++)
    {
        for(Index i = 0 ; i < samples_number - 1 ; i++)
        {
            if(::isnan(data(i,j))) data(i,j) = means(j);
        }
    }
}


/// Substitutes all the missing values by the median of the corresponding variable.

void DataSet::impute_missing_values_median()
{
    const Tensor<Index, 1> used_samples_indices = get_used_samples_indices();
    const Tensor<Index, 1> used_variables_indices = get_used_columns_indices();

    const Tensor<type, 1> medians = median(data, used_samples_indices, used_variables_indices);

    const Index variables_number = used_variables_indices.size();
    const Index samples_number = get_samples_number();

#pragma omp parallel for schedule(dynamic)

    for(Index j = 0; j < variables_number; j++)
    {
        for(Index i = 0 ; i < samples_number ; i++)
        {
            if(::isnan(data(i,j))) data(i,j) = medians(j);
        }
    }
}


/// General method for dealing with missing values.
/// It switches among the different scrubbing methods available,
/// according to the corresponding value in the missing values object.

void DataSet::scrub_missing_values()
{
    switch(missing_values_method)
    {
    case Unuse:
    {
        impute_missing_values_unuse();
    }
        break;

    case Mean:
    {
        impute_missing_values_mean();
    }
        break;

    case Median:
    {
        impute_missing_values_median();
    }
        break;
    }
}


/// @todo Time series stuff?

void DataSet::read_csv()
{
    read_csv_1();

    if(!has_time_columns() && !has_categorical_columns())
    {
        read_csv_2_simple();

        read_csv_3_simple();
    }
    else
    {
        read_csv_2_complete();

        read_csv_3_complete();
    }

            // Fill time series

//            const Index period = static_cast<Index>(data(1, time_index) - data(0,time_index));

//            if(static_cast<Index>((data(data.dimension(0) - 1, time_index) - data(0,time_index))/period) + 1 == data.dimension(0))
//            {
//                // Do nothing
//            }
//            else
//            {
//                fill_time_series(period);
//            }

//             scrub_missing_values();

            // Transform time series

//            transform_time_series();
//            split_samples_random(0.75,0,0.25);
}


Tensor<string, 1> DataSet::get_default_columns_names(const Index& columns_number)
{
    Tensor<string, 1> columns_names(columns_number);

    for(Index i = 0; i < columns_number; i++)
    {
        ostringstream buffer;

        buffer << "column_" << i+1;

        columns_names(i) = buffer.str();
    }

    return columns_names;
}


void DataSet::read_csv_1()
{
    ifstream file(data_file_name.c_str());

    if(!file.is_open())
    {
        ostringstream buffer;

        buffer << "OpenNN Exception: DataSet class.\n"
               << "void read_csv() method.\n"
               << "Cannot open data file: " << data_file_name << "\n";

        throw logic_error(buffer.str());
    }

    const char separator_char = get_separator_char();

    cout << "Setting data file preview..." << endl;

    Index lines_number = has_columns_names ? 4 : 3;

    data_file_preview.resize(lines_number);

    string line;

    Index lines_count = 0;

    while(file.good())
    {
        getline(file, line);

        trim(line);

        erase(line, '"');

        if(line.empty()) continue;

        check_separators(line);

        check_special_characters(line);

        data_file_preview(lines_count) = get_tokens(line, separator_char);

        lines_count++;

        if(lines_count == lines_number) break;
    }

    file.close();

    // Check empty file    @todo, size() methods returns 0

    if(data_file_preview(0).size() == 0)
    {
        ostringstream buffer;

        buffer << "OpenNN Exception: DataSet class.\n"
               << "void read_csv_1() method.\n"
               << "File " << data_file_name << " is empty.\n";

        throw logic_error(buffer.str());
    }

    // Set rows labels and columns names

    cout << "Setting rows labels..." << endl;

    string first_name = data_file_preview(0)(0);
    transform(first_name.begin(), first_name.end(), first_name.begin(), ::tolower);

    if(contains_substring(first_name, "id"))
    {
        has_rows_labels = true;
    }

    const Index columns_number = has_rows_labels ? data_file_preview(0).size()-1 : data_file_preview(0).size();

    columns.resize(columns_number);

    // Check if header has numeric value

    if(has_columns_names && has_numbers(data_file_preview(0)))
    {
        ostringstream buffer;

        buffer << "OpenNN Exception: DataSet class.\n"
               << "void read_csv_1() method.\n"
               << "Some columns names are numeric.\n";

        throw logic_error(buffer.str());
    }

    // Columns names

    cout << "Setting columns names..." << endl;

    if(has_columns_names)
    {
        has_rows_labels ? set_columns_names(data_file_preview(0).slice(Eigen::array<Eigen::Index, 1>({1}), Eigen::array<Eigen::Index, 1>({data_file_preview(0).size()-1})))
                        : set_columns_names(data_file_preview(0));
    }
    else
    {
        set_columns_names(get_default_columns_names(columns_number));
    }

    // Columns types

    cout << "Setting columns types..." << endl;

    Index column_index = 0;

    for(Index i = 0; i < data_file_preview(0).dimension(0); i++)
    {
        if(has_rows_labels && i == 0) continue;

        if((is_numeric_string(data_file_preview(1)(i)) && data_file_preview(1)(i) != missing_values_label)
        || (is_numeric_string(data_file_preview(2)(i)) && data_file_preview(2)(i) != missing_values_label)
        || (is_numeric_string(data_file_preview(lines_number-2)(i)) && data_file_preview(lines_number-2)(i) != missing_values_label)
        || (is_numeric_string(data_file_preview(lines_number-1)(i)) && data_file_preview(lines_number-1)(i) != missing_values_label))
        {
            columns(column_index).type = Numeric;
            column_index++;
        }
        else if((is_date_time_string(data_file_preview(1)(i)) && data_file_preview(1)(i) != missing_values_label)
             || (is_date_time_string(data_file_preview(2)(i)) && data_file_preview(2)(i) != missing_values_label)
             || (is_date_time_string(data_file_preview(lines_number-2)(i)) && data_file_preview(lines_number-2)(i) != missing_values_label)
             || (is_date_time_string(data_file_preview(lines_number-1)(i)) && data_file_preview(lines_number-1)(i) != missing_values_label))
        {
            columns(column_index).type = DateTime;
            column_index++;
        }

        else{
            columns(column_index).type = Categorical;
            column_index++;
        }
    }

}


void DataSet::read_csv_2_simple()
{
    ifstream file(data_file_name.c_str());

    if(!file.is_open())
    {
        ostringstream buffer;

        buffer << "OpenNN Exception: DataSet class.\n"
               << "void read_csv_2_simple() method.\n"
               << "Cannot open data file: " << data_file_name << "\n";

        throw logic_error(buffer.str());
    }

    string line;
    Index line_number = 0;

    if(has_columns_names)
    {
        while(file.good())
        {
            line_number++;

            getline(file, line);

            trim(line);

            erase(line, '"');

            if(line.empty()) continue;

            break;
        }
    }

    Index samples_count = 0;

    Index tokens_count;

    cout << "Setting data dimensions..." << endl;

    const char separator_char = get_separator_char();

    const Index columns_number = get_columns_number();
    const Index raw_columns_number = has_rows_labels ? columns_number + 1 : columns_number;

    while(file.good())
    {
        line_number++;

        getline(file, line);

        trim(line);

        erase(line, '"');

        if(line.empty()) continue;

        tokens_count = count_tokens(line, separator_char);

        if(tokens_count != raw_columns_number)
        {
            ostringstream buffer;

            buffer << "OpenNN Exception: DataSet class.\n"
                   << "void read_csv_2_simple() method.\n"
                   << "Line " << line_number << ": Size of tokens("
                   << tokens_count << ") is not equal to number of columns("
                   << raw_columns_number << ").\n";

            throw logic_error(buffer.str());
        }

        samples_count++;
    }

    file.close();

    data.resize(samples_count, columns_number);

    set_default_columns_uses();

    samples_uses.resize(samples_count);
    samples_uses.setConstant(Training);

    split_samples_random();
}


void DataSet::read_csv_3_simple()
{
    ifstream file(data_file_name.c_str());

    if(!file.is_open())
    {
        ostringstream buffer;

        buffer << "OpenNN Exception: DataSet class.\n"
               << "void read_csv_2_simple() method.\n"
               << "Cannot open data file: " << data_file_name << "\n";

        throw logic_error(buffer.str());
    }

    const bool is_float = is_same<type, float>::value;

    const char separator_char = get_separator_char();

    string line;

    // Read header

    if(has_columns_names)
    {
        while(file.good())
        {
            getline(file, line);

            if(line.empty()) continue;

            break;
        }
    }

    // Read data

    Index j = 0;

    const Index columns_number = get_columns_number();
//    const Index variables_number = get_variables_number();

    const Index raw_columns_number = has_rows_labels ? get_columns_number() + 1 : get_columns_number();

    Tensor<string, 1> tokens(raw_columns_number);

    const Index samples_number = data.dimension(0);

    if(has_rows_labels) rows_labels.resize(samples_number);

    cout << "Reading data..." << endl;

    Index sample_index = 0;
    Index column_index = 0;

    while(file.good())
    {
        getline(file, line);

        trim(line);

        erase(line, '"');

        if(line.empty()) continue;

        get_tokens(line, separator_char, tokens);


        for(j = 0; j < raw_columns_number; j++)
        {
            trim(tokens(j));

            if(has_rows_labels && j == 0)
            {
                rows_labels(sample_index) = tokens(j);
            }
            else if(tokens(j) == missing_values_label || tokens(j).empty())
            {
                data(sample_index, column_index) = static_cast<type>(NAN);
                column_index++;
            }
            else if(is_float)
            {
                data(sample_index, column_index) = strtof(tokens(j).data(), NULL);
                column_index++;
            }
            else
            {
                data(sample_index, column_index) = stof(tokens(j));
                column_index++;
            }
        }

        column_index = 0;
        sample_index++;
    }

    const Index data_file_preview_index = has_columns_names ? 3 : 2;

    data_file_preview(data_file_preview_index) = tokens;

    file.close();

    cout << "Data read succesfully..." << endl;

    // Check Binary

    cout << "Checking binary columns..." << endl;

    set_binary_simple_columns();

    // Check Constant

    cout << "Checking constant columns..." << endl;

    for(Index column = 0; column < columns_number; column++)
    {
        if(is_constant_numeric(data.chip(column, 1)))
        {
            columns(column).type = Constant;
            columns(column).column_use = UnusedVariable;
        }
    }
}


void DataSet::read_csv_2_complete()
{
    ifstream file(data_file_name.c_str());

    if(!file.is_open())
    {
        ostringstream buffer;

        buffer << "OpenNN Exception: DataSet class.\n"
               << "void read_csv_2_complete() method.\n"
               << "Cannot open data file: " << data_file_name << "\n";

        throw logic_error(buffer.str());
    }

    const char separator_char = get_separator_char();

    string line;

    Tensor<string, 1> tokens;

    Index lines_count = 0;
    Index tokens_count;

    const Index columns_number = columns.size();

    for(unsigned j = 0; j < columns_number; j++)
    {
        if(columns(j).type != Categorical)
        {
            columns(j).column_use = Input;
        }
    }

    // Skip header

    if(has_columns_names)
    {
        while(file.good())
        {
            getline(file, line);

            trim(line);

            if(line.empty()) continue;

            break;
        }
    }

    // Read data

    cout << "Setting data dimensions..." << endl;

    const Index raw_columns_number = has_rows_labels ? columns_number + 1 : columns_number;

    Index column_index = 0;

    while(file.good())
    {
        getline(file, line);

        trim(line);

        if(line.empty()) continue;

        tokens = get_tokens(line, separator_char);

        tokens_count = tokens.size();

        if(static_cast<unsigned>(tokens_count) != raw_columns_number)
        {
            const string message =
                "Sample " + to_string(lines_count+1) + " error:\n"
                "Size of tokens (" + to_string(tokens_count) + ") is not equal to number of columns (" + to_string(raw_columns_number) + ").\n"
                "Please check the format of the data file.";

            throw logic_error(message);
        }

        for(unsigned j = 0; j < raw_columns_number; j++)
        {
            if(has_rows_labels && j == 0)
            {
                continue;
            }

            trim(tokens(j));

            if(columns(column_index).type == Categorical)
            {
                if(find(columns(column_index).categories.data(), columns(column_index).categories.data() + columns(column_index).categories.size(), tokens(j)) == (columns(column_index).categories.data() + columns(column_index).categories.size()))
                {
                    if(tokens(j) == missing_values_label) continue;

                    columns(column_index).add_category(tokens(j));
                }
            }

            column_index++;
        }

        column_index = 0;

        lines_count++;
    }

    cout << "Setting categories..." << endl;

    for(unsigned j = 0; j < columns_number; j++)
    {
        if(columns(j).type == Categorical)
        {
            if(columns(j).categories.size() == 2)
            {
                columns(j).type = Binary;
//                columns(j).categories.resize(0);
//                columns(j).categories_uses.resize(0);
            }
        }
    }

    file.close();

    const Index samples_number = static_cast<unsigned>(lines_count);

    const Index variables_number = get_variables_number();

    data.resize(static_cast<Index>(samples_number), variables_number);
    data.setZero();

    if(has_rows_labels) rows_labels.resize(samples_number);

    set_default_columns_uses();

    samples_uses.resize(static_cast<Index>(samples_number));

    split_samples_random();
}


void DataSet::read_csv_3_complete()
{
    ifstream file(data_file_name.c_str());

    if(!file.is_open())
    {
        ostringstream buffer;

        buffer << "OpenNN Exception: DataSet class.\n"
               << "void read_csv_3_complete() method.\n"
               << "Cannot open data file: " << data_file_name << "\n";

        throw logic_error(buffer.str());
    }

    const char separator_char = get_separator_char();

    const Index columns_number = columns.size();

    const Index raw_columns_number = has_rows_labels ? columns_number+1 : columns_number;

    string line;

    Tensor<string, 1> tokens;

    string token;

    unsigned sample_index = 0;
    unsigned variable_index = 0;
    unsigned column_index = 0;

    // Skip header

    if(has_columns_names)
    {
        while(file.good())
        {
            getline(file, line);

            trim(line);

            if(line.empty()) continue;

            break;
        }
    }

    // Read data

    cout << "Reading data..." << endl;

    while(file.good())
    {
        getline(file, line);

        trim(line);

        erase(line, '"');

        if(line.empty()) continue;

        tokens = get_tokens(line, separator_char);

        variable_index = 0;
        column_index = 0;

        for(Index j = 0; j < raw_columns_number; j++)
        {
            trim(tokens(j));

            if(has_rows_labels && j ==0)
            {
                rows_labels(sample_index) = tokens(j);
                continue;
            }
            else if(columns(column_index).type == Numeric)
            {
                if(tokens(j) == missing_values_label || tokens(j).empty())
                {
                    data(sample_index, variable_index) = static_cast<type>(NAN);
                    variable_index++;
                }
                else
                {
                    try
                    {
                        data(sample_index, variable_index) = static_cast<type>(stod(tokens(j)));
                        variable_index++;
                    }
                    catch (invalid_argument)
                    {
                        ostringstream buffer;

                        buffer << "OpenNN Exception: DataSet class.\n"
                               << "void read_csv_3_complete() method.\n"
                               << "Sample " << sample_index << "; Invalid number: " << tokens(j) << "\n";

                        throw logic_error(buffer.str());
                    }
                }
            }
            else if(columns(column_index).type == DateTime)
            {
                if(tokens(j) == missing_values_label || tokens(j).empty())
                {
                    data(sample_index, variable_index) = static_cast<type>(NAN);
                    variable_index++;
                }
                else
                {
                    data(sample_index, variable_index) = static_cast<type>(date_to_timestamp(tokens(j), gmt));
                    variable_index++;
                }
            }
            else if(columns(column_index).type == Categorical)
            {
                for(Index k = 0; k < columns(column_index).get_categories_number(); k++)
                {
                    if(tokens(j) == missing_values_label)
                    {
                        data(sample_index, variable_index) = static_cast<type>(NAN);
                    }
                    else if(tokens(j) == columns(column_index).categories(k))
                    {
                        data(sample_index, variable_index) = 1.0;
                    }

                    variable_index++;
                }
            }
            else if(columns(column_index).type == Binary)
            {
                if(tokens(j) == missing_values_label)
                {
                    data(sample_index, variable_index) = static_cast<type>(NAN);
                }
                else if(columns(column_index).categories.size() > 0 && tokens(j) == columns(column_index).categories(0))
                {
                    data(sample_index, variable_index) = 1.0;
                }
                else if(tokens(j) == columns(column_index).name)
                {
                    data(sample_index, variable_index) = 1.0;
                }

                variable_index++;
            }

            column_index++;
        }

        sample_index++;
    }

    const Index data_file_preview_index = has_columns_names ? 3 : 2;

    data_file_preview(data_file_preview_index) = tokens;

    cout << "Data read succesfully..." << endl;

    file.close();

    cout << "Checking binary columns..." << endl;

    set_binary_simple_columns();

    // Check Constant

    cout << "Checking constant columns..." << endl;

    for(Index column = 0; column < get_columns_number(); column++)
    {
        if(is_constant_numeric(data.chip(column, 1)))
        {
            columns(column).type = Constant;
            columns(column).column_use = UnusedVariable;
        }
    }
}


void DataSet::check_separators(const string& line) const
{
    if(line.find(',') == string::npos
            && line.find(';') == string::npos
            && line.find(' ') == string::npos
            && line.find('\t') == string::npos)
    {
        return;
    }

    const char separator_char = get_separator_char();

    if(line.find(separator_char) == string::npos)
    {
        const string message =
            "Error: " + get_separator_string() + " separator not found in data file " + data_file_name + ".";

        throw logic_error(message);
    }

    if(separator == Space)
    {
        if(line.find(',') != string::npos)
        {
            const string message =
                "Error: Found comma (',') in data file " + data_file_name + ", but separator is space (' ').";

            throw logic_error(message);
        }
        if(line.find(';') != string::npos)
        {
            const string message =
                "Error: Found semicolon (';') in data file " + data_file_name + ", but separator is space (' ').";

            throw logic_error(message);
        }
    }
    else if(separator == Tab)
    {
        if(line.find(',') != string::npos)
        {
            const string message =
                "Error: Found comma (',') in data file " + data_file_name + ", but separator is tab ('   ').";

            throw logic_error(message);
        }
        if(line.find(';') != string::npos)
        {
            const string message =
                "Error: Found semicolon (';') in data file " + data_file_name + ", but separator is tab ('   ').";

            throw logic_error(message);
        }
    }
    else if(separator == Comma)
    {
        if(line.find(";") != string::npos)
        {
            const string message =
                "Error: Found semicolon (';') in data file " + data_file_name + ", but separator is comma (',').";

            throw logic_error(message);
        }
    }
    else if(separator == Semicolon)
    {
        if(line.find(",") != string::npos)
        {
            const string message =
                "Error: Found comma (',') in data file " + data_file_name + ", but separator is semicolon (';'). " + line;

            throw logic_error(message);
        }
    }
}


void DataSet::check_special_characters(const string & line) const
{
    if(line.find_first_of("|@#~€¬^*") != std::string::npos)
    {
        const string message =
            "Error: found special characters in line: " + line + ". Please, review the document.";

        throw logic_error(message);
    }
}


bool DataSet::has_binary_columns() const
{
    const Index variables_number = columns.size();

    for(Index i = 0; i < variables_number; i++)
    {
        if(columns(i).type == Binary) return true;
    }

    return false;
}


bool DataSet::has_categorical_columns() const
{
    const Index variables_number = columns.size();

    for(Index i = 0; i < variables_number; i++)
    {
        if(columns(i).type == Categorical) return true;
    }

    return false;
}


bool DataSet::has_time_columns() const
{
    const Index variables_number = columns.size();

    for(Index i = 0; i < variables_number; i++)
    {
        if(columns(i).type == DateTime) return true;
    }

    return false;
}


bool DataSet::has_selection() const
{
    if(get_selection_samples_number() == 0) return false;

    return true;
}


Tensor<Index, 1> DataSet::count_nan_columns() const
{
    const Index columns_number = get_columns_number();
    const Index rows_number = get_samples_number();

    Tensor<Index, 1> nan_columns(get_columns_number());
    nan_columns.setZero();

    for(Index column_index = 0; column_index < columns_number; column_index++)
    {
        const Index current_variable_index = get_variable_indices(column_index)(0);

        for(Index row_index = 0; row_index < rows_number; row_index++)
        {
            if(isnan(data(row_index,current_variable_index)))
            {
                nan_columns(column_index) = nan_columns(column_index) + 1;
            }
        }

    }

    return nan_columns;
}


Index DataSet::count_rows_with_nan() const
{
    Index rows_with_nan = 0;

    const Index rows_number = data.dimension(0);
    const Index columns_number = data.dimension(1);

    bool has_nan = true;

    for(Index row_index = 0; row_index < rows_number; row_index++)
    {
        has_nan = false;

        for(Index column_index = 0; column_index < columns_number; column_index++)
        {
            if(isnan(data(row_index, column_index)))
            {
                has_nan = true;
                break;
            }
        }

        if(has_nan) rows_with_nan++;
    }

    return rows_with_nan;
}


Index DataSet::count_nan() const
{
    const Index rows_number = data.dimension(0);
    const Index columns_number = data.dimension(1);

    Index nan_number = 0;

    for(Index row_index = 0; row_index < rows_number; row_index++)
    {
        for(Index column_index = 0; column_index < columns_number; column_index++)
        {
            if(isnan(data(row_index, column_index)))
            {
                nan_number++;
            }
        }
    }

    return nan_number;
}


Tensor<Index, 1> DataSet::push_back(const Tensor<Index, 1>& old_vector, const Index& new_string) const
{
    const Index old_size = old_vector.size();

    const Index new_size = old_size+1;

    Tensor<Index, 1> new_vector(new_size);

    for(Index i = 0; i < old_size; i++) new_vector(i) = old_vector(i);

    new_vector(new_size-1) = new_string;

    return new_vector;
}


Tensor<string, 1> DataSet::push_back(const Tensor<string, 1>& old_vector, const string& new_string) const
{
    const Index old_size = old_vector.size();

    const Index new_size = old_size+1;

    Tensor<string, 1> new_vector(new_size);

    for(Index i = 0; i < old_size; i++) new_vector(i) = old_vector(i);

    new_vector(new_size-1) = new_string;

    return new_vector;
}


void DataSet::initialize_sequential_eigen_tensor(Tensor<Index, 1>& new_tensor,
        const Index& start, const Index& step, const Index& end) const
{
    const Index new_size = (end-start)/step+1;

    new_tensor.resize(new_size);
    new_tensor(0) = start;

    for(Index i = 1; i < new_size-1; i++)
    {
        new_tensor(i) = new_tensor(i-1)+step;
    }

    new_tensor(new_size-1) = end;
}


void DataSet::intialize_sequential_eigen_type_tensor(Tensor<type, 1>& new_tensor,
        const type& start, const type& step, const type& end) const
{
    const Index new_size = (end-start)/step+1;

    new_tensor.resize(new_size);
    new_tensor(0) = start;

    for(Index i = 1; i < new_size-1; i++)
    {
        new_tensor(i) = new_tensor(i-1)+step;
    }

    new_tensor(new_size-1) = end;
}


Tensor<Index, 2> DataSet::split_samples(const Tensor<Index, 1>& samples_indices, const Index & new_batch_size) const
{
    const Index samples_number = samples_indices.dimension(0);

    Index batches_number;
    Index batch_size = new_batch_size;

//    const Index batches_number =  samples_number / batch_size;
    if(samples_number < batch_size)
    {
        batches_number = 1;
        batch_size = samples_number;
    }
    else
    {
        batches_number = samples_number / batch_size;
    }


    Tensor<Index, 2> batches(batches_number, batch_size);

    Index count = 0;

    for(Index i = 0; i < batches_number; ++i)
    {
        for(Index j = 0; j < batch_size; ++j)
        {
            batches(i,j) = samples_indices(count);

            count++;
        }
    }

    return batches;
}


void DataSet::Batch::fill(const Tensor<Index, 1>& samples,
                          const Tensor<Index, 1>& inputs,
                          const Tensor<Index, 1>& targets)
{
    const Tensor<type, 2>& data = data_set_pointer->get_data();

    const Tensor<Index, 1>& input_variables_dimensions = data_set_pointer->get_input_variables_dimensions();

    const Index rows_number = samples.size();
    const Index inputs_number = inputs.size();
    const Index total_rows = data.dimension(0);

    Index variable = 0;

    Index rows_number_j = 0;
    Index total_rows_variable = 0;

    const type* data_pointer = data.data();

    if(input_variables_dimensions.rank() == 1)
    {
        type* inputs_2d_pointer = inputs_2d.data();

        for(int j = 0; j < inputs_number; j++)
        {
            variable = inputs[j];
            rows_number_j = rows_number*j;
            total_rows_variable = total_rows*variable;

            for(int i = 0; i < rows_number; i++)
            {
                inputs_2d_pointer[rows_number_j+i] = data_pointer[total_rows_variable+samples[i]];
            }
        }
    }
    else if(input_variables_dimensions.rank() == 3)
    {
        Index channels_number = 0;
        Index rows_number = 0;
        Index columns_number = 0;

        Index index = 0;

        for(Index image = 0; image < samples_number; image++)
        {
            index = 0;

            for(Index channel = 0; channel < channels_number; channel++)
            {
                for(Index row = 0; row < rows_number; row++)
                {
                    for(Index column = 0; column < columns_number; column++)
                    {
                        inputs_4d(image, channel, row, column) = data(image, index);
                        index++;
                    }
                }
            }
        }
    }

    type* targets_2d_pointer = targets_2d.data();
    const Index targets_number = targets.size();

    for(int j = 0; j < targets_number; j++)
    {
        variable = targets[j];
        rows_number_j = rows_number*j;
        total_rows_variable = total_rows*variable;

        for(int i = 0; i < rows_number; i++)
        {
            targets_2d_pointer[rows_number_j+i] = data_pointer[total_rows_variable+samples[i]];
        }
    }
}


DataSet::Batch::Batch(const Index& new_samples_number, DataSet* new_data_set_pointer)
{
    samples_number = new_samples_number;

    data_set_pointer = new_data_set_pointer;

    const Index input_variables_number = data_set_pointer->get_input_variables_number();
    const Index target_variables_number = data_set_pointer->get_target_variables_number();

    const Tensor<Index, 1> input_variables_dimensions = data_set_pointer->get_input_variables_dimensions();

    if(input_variables_dimensions.rank() == 1)
    {
        inputs_2d = Tensor<type, 2>(samples_number, input_variables_number);
    }
    else if(input_variables_dimensions.rank() == 3)
    {
        const Index channels_number = input_variables_dimensions(0);
        const Index rows_number = input_variables_dimensions(1);
        const Index columns_number = input_variables_dimensions(2);

        inputs_4d = Tensor<type, 4>(samples_number, channels_number, rows_number, columns_number);
    }


    targets_2d = Tensor<type, 2>(samples_number, target_variables_number);
}


Index DataSet::Batch::get_samples_number() const
{
    return samples_number;
}


void DataSet::Batch::print()
{
    cout << "Batch structure" << endl;

    cout << "Inputs:" << endl;
    cout << inputs_2d << endl;

    cout << "Targets:" << endl;
    cout << targets_2d << endl;
}


void DataSet::shuffle()
{
    const Index data_rows = data.dimension(0);
    const Index data_columns = data.dimension(1);

    Tensor<Index, 1> indices(data_rows);

    for(Index i = 0; i < data_rows; i++) indices(i) = i;

    random_shuffle(&indices(0), &indices(data_rows-1));

    Tensor<type, 2> new_data(data_rows, data_columns);
    Tensor<string, 1> new_rows_labels(data_rows);

    Index index = 0;

    for(Index i = 0; i < data_rows; i++)
    {
        index = indices(i);

        new_rows_labels(i) = rows_labels(index);

        for(Index j = 0; j < data_columns; j++)
        {
            new_data(i,j) = data(index,j);
        }
    }

    data = new_data;
    rows_labels = new_rows_labels;

/*
    const Index samples_number = get_samples_number();

    const Index columns_number = get_columns_number();

    Tensor<Index, 1> samples_indices;

    Tensor<type, 2> shuffled_data(samples_number, columns_number);

    Tensor<string, 1> data_labels(this->rows_labels.size());

    // Generate random permutation

    samples_indices.resize(samples_number);

    initialize_sequential_eigen_tensor(samples_indices, 0, 1, samples_number - 1);

    random_shuffle(&samples_indices(0), &samples_indices(samples_number - 1));

//    cout << samples_indices << endl;

    for(int i = 0; i < samples_number; i++)
    {
        Index row_number = samples_indices(i);

        data_labels(i) = rows_labels(row_number);

        for(int j = 0; j < columns_number; j++)
        {
            shuffled_data(i, j) = data(row_number, j);
        }
    }

    // Generate dataset with shuffled data

    DataSet shuffled_data_set(shuffled_data);
    shuffled_data_set.set_columns_names(this->get_columns_names());
    shuffled_data_set.rows_labels = data_labels;


//    shuffled_data_set.rows_labels = this->get_rows_label_tensor();

    if(shuffled_data_set.get_rows_label_tensor().size() > 0)
    {
        shuffled_data_set.set_has_rows_label(true);
    }


    return shuffled_data_set;
*/
}


bool DataSet::get_has_rows_labels() const
{
    return this->has_rows_labels;
}



}



// OpenNN: Open Neural Networks Library.
// Copyright(C) 2005-2020 Artificial Intelligence Techniques, SL.
//
// This library is free software; you can redistribute it and/or
// modify it under the terms of the GNU Lesser General Public
// License as published by the Free Software Foundation; either
// version 2.1 of the License, or any later version.
//
// This library is distributed in the hope that it will be useful,
// but WITHOUT ANY WARRANTY; without even the implied warranty of
// MERCHANTABILITY or FITNESS FOR A PARTICULAR PURPOSE.  See the GNU
// Lesser General Public License for more details.

// You should have received a copy of the GNU Lesser General Public
// License along with this library; if not, write to the Free Software
// Foundation, Inc., 51 Franklin St, Fifth Floor, Boston, MA  02110-1301  USA<|MERGE_RESOLUTION|>--- conflicted
+++ resolved
@@ -1949,7 +1949,7 @@
                 variables_names(index) = columns(i).categories(j);
 
                 index++;
-            }            
+            }
         }
         else
         {
@@ -3155,7 +3155,7 @@
 /// @todo
 
 bool DataSet::is_multiple_classification() const
-{   
+{
     return true;
 }
 
@@ -5576,7 +5576,7 @@
 /// @todo implement with indices of variables and samples?
 
 void DataSet::print_missing_values_information() const
-{  
+{
 //    const Index missing_values_number = data.count_nan();
 
 //    cout << "Missing values number: " << missing_values_number << " (" << missing_values_number*100/data.size() << "%)" << endl;
@@ -8077,7 +8077,7 @@
         {
             cerr << e.what() << endl;
         }
-    }    
+    }
 }
 
 
@@ -8195,67 +8195,50 @@
 
     const Index samples_number = get_samples_number();
 
-<<<<<<< HEAD
-            cout << "First sample:  \n";
-
-            for(int i; i< first_sample.dimension(0); i++)
-            {
-
-                cout  << first_sample(i) << "  ";
-            }
-
-            cout << endl;
-        }
-=======
     if(samples_number > 0)
     {
         const Tensor<type, 1> first_sample = data.chip(0, 0);
->>>>>>> f6a0b7ef
-
-        cout << "First sample:\n"
-             << first_sample << endl;
-    }
-
-<<<<<<< HEAD
-            cout << "Second sample:  \n";
-
-            for(int i; i< second_sample.dimension(0); i++)
-            {
-
-                cout  << second_sample(i) << "  ";
-            }
-
-            cout << endl;
-        }
-=======
+
+        cout << "First sample:  \n";
+
+        for(int i; i< first_sample.dimension(0); i++)
+        {
+
+            cout  << first_sample(i) << "  ";
+        }
+
+    cout << endl;
+    }
+
     if(samples_number > 1)
     {
         const Tensor<type, 1> second_sample = data.chip(1, 0);
->>>>>>> f6a0b7ef
-
-        cout << "Second sample:\n"
-             << second_sample << endl;
-    }
-
-<<<<<<< HEAD
-            cout << "Last sample:  \n";
-
-            for(int i; i< last_sample.dimension(0); i++)
-            {
-
-                cout  << last_sample(i) << "  ";
-            }
-
-            cout << endl;
-        }
-=======
+
+        cout << "Second sample:  \n";
+
+        for(int i; i< second_sample.dimension(0); i++)
+        {
+
+            cout  << second_sample(i) << "  ";
+        }
+
+        cout << endl;
+    }
+
+
     if(samples_number > 2)
     {
         const Tensor<type, 1> last_sample = data.chip(samples_number-1, 0);
 
-        cout << "Sample " << samples_number << ":\n"
-             << last_sample << endl;
->>>>>>> f6a0b7ef
+        cout << "Last sample:  \n";
+
+        for(int i; i< last_sample.dimension(0); i++)
+        {
+
+            cout  << last_sample(i) << "  ";
+        }
+
+        cout << endl;
     }
 }
 
@@ -8828,7 +8811,7 @@
 /// @todo
 
 void DataSet::generate_constant_data(const Index& samples_number, const Index& variables_number)
-{    
+{
     set(samples_number, variables_number);
 
 //    data.setRandom(-5.12, 5.12);
