--- conflicted
+++ resolved
@@ -9502,7 +9502,6 @@
     }
 
     Index new_lags_number;
-<<<<<<< HEAD
 
     if(samples_number == lags_number)
     {
@@ -9520,25 +9519,6 @@
     Tensor<type, 2> autocorrelations(input_target_columns_number, new_lags_number);
     Tensor<type, 1> autocorrelations_vector(new_lags_number);
 
-=======
-
-    if(samples_number == lags_number)
-    {
-        new_lags_number = lags_number - 2;
-    }
-    else if (samples_number == lags_number + 1)
-    {
-        new_lags_number = lags_number - 1;
-    }
-    else
-    {
-        new_lags_number = lags_number;
-    }
-
-    Tensor<type, 2> autocorrelations(input_target_columns_number, new_lags_number);
-    Tensor<type, 1> autocorrelations_vector(new_lags_number);
-
->>>>>>> 3fa98bac
     for(Index i = 0; i < input_target_columns_number; i++)
     {
         const Index current_input_target_index_i = input_target_columns_indices(i);
